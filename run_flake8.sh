#!/bin/sh

python3 -m flake8 pyabc test \
<<<<<<< HEAD
    --extend-ignore='S403,S301' \
    --per-file-ignores='*/__init__.py:F401 test/*:T001,S101 */cli.py:T001'
=======
  --extend-ignore='S403,S301,C408' \
  --per-file-ignores='*/__init__.py:F401 test/*:T001,S101'
>>>>>>> 9c989051
<|MERGE_RESOLUTION|>--- conflicted
+++ resolved
@@ -1,10 +1,5 @@
 #!/bin/sh
 
 python3 -m flake8 pyabc test \
-<<<<<<< HEAD
-    --extend-ignore='S403,S301' \
-    --per-file-ignores='*/__init__.py:F401 test/*:T001,S101 */cli.py:T001'
-=======
   --extend-ignore='S403,S301,C408' \
-  --per-file-ignores='*/__init__.py:F401 test/*:T001,S101'
->>>>>>> 9c989051
+  --per-file-ignores='*/__init__.py:F401 test/*:T001,S101 */cli.py:T001'