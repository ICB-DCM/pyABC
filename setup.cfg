##########################
# Setup.py Configuration #
##########################

[metadata]
name = pyabc
version = attr: pyabc.version.__version__
description = Distributed, likelihood-free ABC-SMC inference
long_description = file: README.rst
long_description_content_type = text/x-rst

# URLs
url = https://github.com/icb-dcm/pyabc
download_url = https://github.com/icb-dcm/pyabc/releases
project_urls =
    Bug Tracker = https://github.com/icb-dcm/pyabc/issues
    Documentation = https://pyabc.readthedocs.io
    Changelog = https://github.com/ICB-DCM/pyABC/blob/main/CHANGELOG.rst

# Author information
author = The pyABC developers
author_email = yannik.schaelte@gmail.com
maintainer = Yannik Schaelte
maintainer_email = yannik.schaelte@gmail.com

# License information
license = BSD-3-Clause
license_file = LICENSE.txt

# Search tags
classifiers =
    Development Status :: 5 - Production/Stable
    License :: OSI Approved :: BSD License
    Operating System :: OS Independent
    Programming Language :: Python
    Programming Language :: Python :: 3.11
    Programming Language :: Python :: 3.10
    Programming Language :: Python :: 3.9
keywords =
    likelihood-free
    inference
    abc
    approximate bayesian computation
    sge
    distributed

[build-system]
requires =
    wheel
    setuptools

[options]
install_requires =
    numpy >= 1.19.1
    scipy >= 1.5.2
    pandas >= 2.0.1
    cloudpickle >= 1.5.0
    scikit-learn >= 0.23.1
    click >= 7.1.2
    redis >= 2.10.6
    distributed >= 2022.10.2
    matplotlib >= 3.3.0
    sqlalchemy 
    jabbar >= 0.0.10
    gitpython >= 3.1.7

python_requires = >=3.9

# not zip safe b/c of Flask templates
zip_safe = False
include_package_data = True

# Where is my code
packages = find:

[options.extras_require]
<<<<<<< HEAD
webserver-flask =
=======
webserver_flask =
>>>>>>> a322de32
    flask-bootstrap >= 3.3.7.1
    flask >= 1.1.2
    bokeh >= 3.0.1
webserver-dash =
    dash >= 2.11.1
    dash-bootstrap-components >= 1.4.2
pyarrow =
    pyarrow >= 6.0.0
R =
    rpy2 >= 3.4.4
    cffi >= 1.14.5
    ipython >= 7.18.1
    pygments >= 2.6.1
julia =
    julia >= 0.5.7
    pygments >= 2.6.1
copasi =
    copasi-basico >= 0.8
ot =
    pot >= 0.7.0
petab =
    petab >= 0.2.0
amici =
    amici >= 0.18.0
yaml2sbml =
    yaml2sbml >= 0.2.1
migrate =
    alembic >= 1.5.4
plotly =
    plotly >= 5.3.1
    kaleido >= 0.2.1
autograd =
    autograd >= 1.3
examples =
    notebook >= 6.1.4
doc =
    sphinx >= 6.2.1
    nbsphinx >= 0.8.9
    nbconvert >= 6.5.0
    sphinx-rtd-theme >= 1.2.0
    sphinx-autodoc-typehints >= 1.18.3
    ipython >= 8.4.0
test =
    pytest >= 5.4.3
    pytest-cov >= 2.10.0
    pytest-rerunfailures >= 9.1.1
test-petab =
    petabtests >= 0.0.0a6

[options.entry_points]
console_scripts =
    abc-server-flask = pyabc.visserver.server_flask:run_app
    abc-server-dash = pyabc.visserver.server_dash:run_app
    abc-server = pyabc.visserver.server_dash:run_app
    abc-redis-worker = pyabc.sampler.redis_eps.cli:work
    abc-redis-manager = pyabc.sampler.redis_eps.cli:manage
    abc-export = pyabc.storage.db_export:main
    abc-migrate = pyabc.storage.migrate:migrate

[bdist_wheel]
# Requires python 3
universal = False<|MERGE_RESOLUTION|>--- conflicted
+++ resolved
@@ -60,7 +60,7 @@
     redis >= 2.10.6
     distributed >= 2022.10.2
     matplotlib >= 3.3.0
-    sqlalchemy 
+    sqlalchemy
     jabbar >= 0.0.10
     gitpython >= 3.1.7
 
@@ -74,11 +74,7 @@
 packages = find:
 
 [options.extras_require]
-<<<<<<< HEAD
 webserver-flask =
-=======
-webserver_flask =
->>>>>>> a322de32
     flask-bootstrap >= 3.3.7.1
     flask >= 1.1.2
     bokeh >= 3.0.1
