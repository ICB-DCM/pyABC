--- conflicted
+++ resolved
@@ -89,13 +89,8 @@
         return sample, nr_simulations
 
     def sample_until_n_accepted(
-<<<<<<< HEAD
-            self, n, simulate_one, t, max_eval=np.inf, all_accepted=False,
-            **kwargs):
-=======
             self, n, simulate_one, t, *,
             max_eval=np.inf, all_accepted=False, ana_vars=None):
->>>>>>> 1831aead
         # pickle them as a tuple instead of individual pickling
         # this should save time and should make better use of
         # shared references.
