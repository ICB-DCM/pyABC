import pickle
from time import sleep
import cloudpickle
from redis import StrictRedis
from ...sampler import Sampler
from .cmd import (SSA, N_EVAL, N_PARTICLES, N_WORKER, QUEUE, MSG, START,
                  SLEEP_TIME, BATCH_SIZE)
from .redis_logging import worker_logger


class RedisEvalParallelSampler(Sampler):
    """
    Redis based low latency sampler.
    This sampler is well performing in distributed environments.
    It is usually faster than the
    :class:`pyabc.sampler.DaskDistributedSampler` for
    short model evaluation runtimes. The longer the model evaluation times,
    the less the advantage becomes. It requires a running Redis server as
    broker.

    This sampler requires workers to be started via the command
    ``abc-redis-worker``.
    An example call might look like
    ``abc-redis-worker --host=123.456.789.123 --runtime=2h``
    to connect to a Redis server on IP ``123.456.789.123`` and to terminate
    the worker after finishing the first population which ends after 2 hours
    since worker start. So the actual runtime might be longer than 2h.
    See ``abc-redis-worker --help`` for its options.

    Use the command ``abc-redis-manager`` to retrieve info and stop the running
    workers.

    Start as many workers as you wish. Workers can be dynamically added
    during the ABC run.

    Parameters
    ----------

    host: str, optional
        IP address or name of the Redis server.
        Default is "localhost".

    port: int, optional
        Port of the Redis server.
        Default is 6379.

    batch_size: int, optional
        Number of model evaluations the workers perform before contacting
        the REDIS server. Defaults to 1. Increase this value if model
        evaluation times are short or the number of workers is large
        to reduce communication overhead.
    """
    def __init__(self, host="localhost", port=6379, batch_size=1):
        super().__init__()
        worker_logger.debug("Redis sampler: host={} port={}"
                            .format(host, port))
        self.redis = StrictRedis(host=host, port=port)
        self.batch_size = batch_size

    def n_worker(self):
        """
        Get the number of connected workers.

        Returns
        -------

        Number of workers connected.
        """
        return self.redis.pubsub_numsub(MSG)[0][-1]

<<<<<<< HEAD
    def sample_until_n_accepted(self, n, simulate_one):
        # this is a workaround to avoid pickling issues

        self.redis.set(SSA,
                       cloudpickle.dumps((simulate_one, self.sample_factory)))
        self.redis.set(N_EVAL, 0)
        self.redis.set(N_PARTICLES, n)
        self.redis.set(N_WORKER, 0)
        self.redis.delete(QUEUE)
=======
    def sample_until_n_accepted(self, sample_one, simulate_one, accept_one, n):
        pipeline = self.redis.pipeline()
        pipeline.set(SSA,
                     cloudpickle.dumps(
                           (sample_one, simulate_one, accept_one)))
        pipeline.set(N_EVAL, 0)
        pipeline.set(N_PARTICLES, n)
        pipeline.set(N_WORKER, 0)
        pipeline.set(BATCH_SIZE, self.batch_size)
        pipeline.delete(QUEUE)
        pipeline.execute()
>>>>>>> 096e62f1

        id_results = []

        self.redis.publish(MSG, START)

        while len(id_results) < n:
            dump = self.redis.blpop(QUEUE)[1]
            particle_with_id = pickle.loads(dump)
            id_results.append(particle_with_id)

        while int(self.redis.get(N_WORKER).decode()) > 0:
            sleep(SLEEP_TIME)

        # make sure all results are collected
        while self.redis.llen(QUEUE) > 0:
            id_results.append(pickle.loads(self.redis.blpop(QUEUE)[1]))

        # set total number of evaluations
        self.nr_evaluations_ = int(self.redis.get(N_EVAL).decode())

<<<<<<< HEAD
        self.redis.delete(SSA)
        self.redis.delete(N_EVAL)
        self.redis.delete(N_PARTICLES)

=======
        pipeline = self.redis.pipeline()
        pipeline.delete(SSA)
        pipeline.delete(N_EVAL)
        pipeline.delete(N_PARTICLES)
        pipeline.delete(BATCH_SIZE)
        pipeline.execute()
>>>>>>> 096e62f1
        # avoid bias toward short running evaluations
        id_results.sort(key=lambda x: x[0])
        id_results = id_results[:n]

        results = [res[1] for res in id_results]

        # create 1 to-be-returned sample from results
        sample = self._create_empty_sample()
        for j in range(n):
            sample += results[j]

        return sample<|MERGE_RESOLUTION|>--- conflicted
+++ resolved
@@ -68,29 +68,16 @@
         """
         return self.redis.pubsub_numsub(MSG)[0][-1]
 
-<<<<<<< HEAD
     def sample_until_n_accepted(self, n, simulate_one):
-        # this is a workaround to avoid pickling issues
-
+        pipeline = self.redis.pipeline()
         self.redis.set(SSA,
                        cloudpickle.dumps((simulate_one, self.sample_factory)))
-        self.redis.set(N_EVAL, 0)
-        self.redis.set(N_PARTICLES, n)
-        self.redis.set(N_WORKER, 0)
-        self.redis.delete(QUEUE)
-=======
-    def sample_until_n_accepted(self, sample_one, simulate_one, accept_one, n):
-        pipeline = self.redis.pipeline()
-        pipeline.set(SSA,
-                     cloudpickle.dumps(
-                           (sample_one, simulate_one, accept_one)))
         pipeline.set(N_EVAL, 0)
         pipeline.set(N_PARTICLES, n)
         pipeline.set(N_WORKER, 0)
         pipeline.set(BATCH_SIZE, self.batch_size)
         pipeline.delete(QUEUE)
         pipeline.execute()
->>>>>>> 096e62f1
 
         id_results = []
 
@@ -111,19 +98,13 @@
         # set total number of evaluations
         self.nr_evaluations_ = int(self.redis.get(N_EVAL).decode())
 
-<<<<<<< HEAD
-        self.redis.delete(SSA)
-        self.redis.delete(N_EVAL)
-        self.redis.delete(N_PARTICLES)
-
-=======
         pipeline = self.redis.pipeline()
         pipeline.delete(SSA)
         pipeline.delete(N_EVAL)
         pipeline.delete(N_PARTICLES)
         pipeline.delete(BATCH_SIZE)
         pipeline.execute()
->>>>>>> 096e62f1
+
         # avoid bias toward short running evaluations
         id_results.sort(key=lambda x: x[0])
         id_results = id_results[:n]
