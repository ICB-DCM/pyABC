"""Redis based sampler base class and dynamic scheduling samplers."""

import numpy as np
from time import sleep
from datetime import datetime
import cloudpickle as pickle
import copy
import logging
from redis import StrictRedis
from typing import Callable, Dict, List, Tuple
from jabbar import jabbar

from ...inference_util import (
    AnalysisVars,
    create_simulate_function,
    evaluate_preliminary_particle,
    termination_criteria_fulfilled,
)
from ...distance import Distance
from ...epsilon import Epsilon
from ...acceptor import Acceptor
from ...sampler import Sampler
from ...weighted_statistics import effective_sample_size
from ...population import Sample
from .cmd import (
    SSA, N_EVAL, N_ACC, N_REQ, N_FAIL, N_LOOKAHEAD_EVAL, ALL_ACCEPTED,
    N_WORKER, QUEUE, MSG, START, MODE, DYNAMIC, SLEEP_TIME, BATCH_SIZE,
<<<<<<< HEAD
    IS_LOOK_AHEAD, ANALYSIS_ID, GENERATION, MAX_N_EVAL_LOOK_AHEAD, ACTIVE_SET,
    idfy,
)
from .util import get_active_set
=======
    IS_LOOK_AHEAD, ANALYSIS_ID, GENERATION, MAX_N_EVAL_LOOK_AHEAD, DONE_IXS,
    idfy)
>>>>>>> 80b57f8a
from .redis_logging import RedisSamplerLogger

logger = logging.getLogger("ABC.Sampler")


class RedisSamplerBase(Sampler):
    """Abstract base class for redis based samplers.

    Parameters
    ----------
    host:
        IP address or name of the Redis server.
        Default is "localhost".
    port:
        Port of the Redis server.
        Default is 6379.
    password:
        Password for a protected server. Default is None (no protection).
    log_file:
        A file for a dedicated sampler history. Updated in each iteration.
        This log file is complementary to the logging realized via the
        logging module.
    """

    def __init__(
        self,
        host: str = "localhost",
        port: int = 6379,
        password: str = None,
        log_file: str = None,
    ):
        super().__init__()
        logger.debug(
            f"Redis sampler: host={host} port={port}")
        # handles the connection to the redis-server
        self.redis: StrictRedis = StrictRedis(
            host=host, port=port, password=password)
        self.logger = RedisSamplerLogger(log_file)

    def n_worker(self) -> int:
        """
        Get the number of connected workers.

        Returns
        -------

        Number of workers connected.
        """
        return self.redis.pubsub_numsub(MSG)[0][-1]

    def set_analysis_id(self, analysis_id: str):
        """Set the analysis id and make sure the server is available."""
        super().set_analysis_id(analysis_id)
        if self.redis.get(ANALYSIS_ID):
            raise AssertionError(
                "The server seems busy with an analysis already")
        self.redis.set(ANALYSIS_ID, analysis_id)

    def sample_until_n_accepted(
        self,
        n: int,
        simulate_one: Callable,
        t: int,
        *,
        max_eval: int = np.inf,
        all_accepted: bool = False,
        ana_vars: AnalysisVars = None,
    ) -> Sample:
        raise NotImplementedError()

    def stop(self):
        """Stop potentially still ongoing sampling."""
        # delete ids specifying the current analysis
        self.redis.delete(ANALYSIS_ID)
        self.redis.delete(idfy(GENERATION, self.analysis_id))
        # note: the other ana_id-t-specific variables are not deleted, as these
        #  do not hurt anyway and could potentially make the workers fail


class RedisEvalParallelSampler(RedisSamplerBase):
    """Redis based dynamic scheduling low latency sampler.

    This sampler is well-performing in distributed environments.
    It is usually faster than the
    :class:`pyabc.sampler.DaskDistributedSampler` for short model evaluation
    runtimes. The longer the model evaluation times, the less the advantage
    becomes. It requires a running Redis server as broker.

    This sampler requires workers to be started via the command
    ``abc-redis-worker``.
    An example call might look like
    ``abc-redis-worker --host=123.456.789.123 --runtime=2h``
    to connect to a Redis server on IP ``123.456.789.123`` and to terminate
    the worker after finishing the first population which ends after 2 hours
    since worker start. So the actual runtime might be longer than 2h.
    See ``abc-redis-worker --help`` for its options.

    Use the command ``abc-redis-manager`` to retrieve info on and stop the
    running workers.

    Start as many workers as you wish. Workers can be dynamically added
    during the ABC run.

    Currently, a server (specified via host and port) can only meaningfully
    handle one ABCSMC analysis at a time.

    Parameters
    ----------
    host:
        IP address or name of the Redis server.
        Default is "localhost".
    port:
        Port of the Redis server.
        Default is 6379.
    password:
        Password for a protected server. Default is None (no protection).
    batch_size:
        Number of model evaluations the workers perform before contacting
        the REDIS server. Defaults to 1. Increase this value if model
        evaluation times are short or the number of workers is large
        to reduce communication overhead.
    look_ahead:
        Whether to start sampling for the next generation already with
        preliminary results although the current generation has not completely
        finished yet. This increases parallel efficiency, but can lead to
        a higher Monte-Carlo error.
    look_ahead_delay_evaluation:
        In look-ahead mode, acceptance can be delayed until the final
        acceptance criteria for generation t have been decided. This is
        mandatory if the routine has adaptive components (distance, epsilon,
        ...) besides the transition kernel. If not needed, enabling it may
        lead to a worse performance, especially if evaluation is costly
        compared to simulation, because evaluation happens sequentially on the
        main thread.
        Only effective if `look_ahead=True`.
    max_n_eval_look_ahead_factor:
        In delayed evaluation, only this factor times the previous number of
        samples are generated, afterwards the workers wait.
        Does not apply if evaluation is not delayed.
        This allows to perform a reasonable number of evaluations only, as
        for short-running models the number of evaluations can otherwise
        explode unnecessarily.
    wait_for_all_samples:
        Whether to wait for all simulations in an iteration to finish.
        If not, then the sampler only waits for all simulations that were
        started prior to the last started particle of the first `n`
        acceptances.
    log_file:
        A file for a dedicated sampler history. Updated in each iteration.
        This log file is complementary to the logging realized via the
        logging module.
    """

    def __init__(
        self,
        host: str = "localhost",
        port: int = 6379,
        password: str = None,
        batch_size: int = 1,
        look_ahead: bool = False,
        look_ahead_delay_evaluation: bool = True,
        max_n_eval_look_ahead_factor: float = 10.,
        wait_for_all_samples: bool = False,
        log_file: str = None,
    ):
        super().__init__(
            host=host, port=port, password=password, log_file=log_file)
        self.batch_size: int = batch_size
        self.look_ahead: bool = look_ahead
        self.look_ahead_delay_evaluation: bool = look_ahead_delay_evaluation
        self.max_n_eval_look_ahead_factor: float = max_n_eval_look_ahead_factor
        self.wait_for_all_samples: bool = wait_for_all_samples

    def sample_until_n_accepted(
            self, n, simulate_one, t, *,
            max_eval=np.inf, all_accepted=False, ana_vars=None) -> Sample:
        # get the analysis id
        ana_id = self.analysis_id

        def get_int(var: str):
            """Convenience function to read an int variable."""
            return int(self.redis.get(idfy(var, ana_id, t)).decode())

        if self.generation_t_was_started(t):
            # update the SSA function
            self.redis.set(
                idfy(SSA, ana_id, t),
                pickle.dumps((simulate_one, self.sample_factory)))
            # update the required population size
            self.redis.set(idfy(N_REQ, ana_id, t), n)
            # let the workers know they should update their ssa
            self.redis.set(idfy(IS_LOOK_AHEAD, ana_id, t), int(False))
            # it can happen that the population size increased, but the workers
            #  believe they are done already
            if get_int(N_WORKER) == 0 and get_int(N_ACC) < get_int(N_REQ):
                # send the start signal again
                self.redis.publish(MSG, START)
        else:
            # set up all variables for the new generation
            self.start_generation_t(
                n=n, t=t, simulate_one=simulate_one, all_accepted=all_accepted,
                is_look_ahead=False)

        # for the results
        id_results = []
        # reset logging counters
        self.logger.reset_counters()

        # wait until n acceptances
        with jabbar(total=n, enable=self.show_progress, keep=False) as bar:
            while len(id_results) < n:
                # pop result from queue, block until one is available
                dump = self.redis.blpop(idfy(QUEUE, ana_id, t))[1]
                # extract pickled object
                sample_with_id = pickle.loads(dump)

                # check whether the sample is really acceptable
                sample_with_id, any_particle_accepted = \
                    post_check_acceptance(
                        sample_with_id, ana_id=ana_id, t=t, redis=self.redis,
                        ana_vars=ana_vars, logger=self.logger)

                if any_particle_accepted:
                    # append to collected results
                    id_results.append(sample_with_id)
                    bar.update(len(id_results))

        # maybe head-start the next generation already
        self.maybe_start_next_generation(
            t=t, n=n, id_results=id_results, all_accepted=all_accepted,
            ana_vars=ana_vars)

        # wait until all relevant simulations done
        if self.wait_for_all_samples:
            while get_int(N_WORKER) > 0:
                sleep(SLEEP_TIME)
        else:
            # we only need to wait for simulations that were started
            #  before the last started one among the first n accepted ones
            #  as later once would be discarded anyway
            max_ix = sorted(id_result[0] for id_result in id_results)[n-1]
            # first time index is 1
            missing_ixs = set(range(1, max_ix+1))
            while (
                # check whether any active evaluation was started earlier
                missing_ixs
                # also stop if no worker is active, useful for server resets
                and get_int(N_WORKER) > 0
            ):
                # extract done indices
                # use a pipeline for efficient retrieval
                # transactions are atomic
                _var = idfy(DONE_IXS, ana_id, t)
                with self.redis.pipeline(transaction=True) as p:
                    p.lrange(_var, 0, -1).delete(_var)
                    vals = p.execute()[0]

                # check if missing list can be reduced
                for val in vals:
                    done_ix = int(val.decode())
                    # remove done ix from missing ix list
                    if done_ix in missing_ixs:
                        missing_ixs.discard(done_ix)

                sleep(SLEEP_TIME)

        # collect all remaining results in queue at this point
        while self.redis.llen(idfy(QUEUE, ana_id, t)) > 0:
            # pop result from queue, block until one is available
            dump = self.redis.blpop(idfy(QUEUE, ana_id, t))[1]
            # extract pickled object
            sample_with_id = pickle.loads(dump)

            # check whether the sample is really acceptable
            sample_with_id, any_particle_accepted = \
                post_check_acceptance(
                    sample_with_id, ana_id=ana_id, t=t, redis=self.redis,
                    ana_vars=ana_vars, logger=self.logger)

            if any_particle_accepted:
                # append to collected results
                id_results.append(sample_with_id)

        # set total number of evaluations
        self.nr_evaluations_ = get_int(N_EVAL)
        n_lookahead_eval = get_int(N_LOOKAHEAD_EVAL)

        # remove all time-specific variables if no more active workers,
        #  also for previous generations
        if self.wait_for_all_samples:
            self.clear_generation_t(t=t)
        else:
            for _t in range(-1, t+1):
                n_worker_b = self.redis.get(idfy(N_WORKER, ana_id, _t))
                if n_worker_b is not None and int(n_worker_b.decode()) == 0:
                    # TODO For fast-running models, communication does not
                    #  always work.
                    # Until that is fixed, simply do not clear up.
                    # self.clear_generation_t(t=_t)
                    pass

        # create a single sample result, with start time correction
        sample = self.create_sample(id_results, n)

        # logging
        self.logger.add_row(
            t=t, n_evaluated=self.nr_evaluations_,
            n_lookahead=n_lookahead_eval)
        self.logger.write()

        # weight sub-populations suitably
        sample = self_normalize_within_subpopulations(sample, n)

        return sample

    def start_generation_t(
        self,
        n: int,
        t: int,
        simulate_one: Callable,
        all_accepted: bool,
        is_look_ahead: bool,
        max_n_eval_look_ahead: float = np.inf,
    ) -> None:
        """Start generation `t`."""
        ana_id = self.analysis_id

        # write initial values to pipeline
        (self.redis.pipeline()
         # initialize variables for time t
         .set(idfy(SSA, ana_id, t),
              pickle.dumps((simulate_one, self.sample_factory)))
         .set(idfy(N_EVAL, ana_id, t), 0)
         .set(idfy(N_ACC, ana_id, t), 0)
         .set(idfy(N_REQ, ana_id, t), n)
         .set(idfy(N_FAIL, ana_id, t), 0)
         .set(idfy(N_LOOKAHEAD_EVAL, ana_id, t), 0)
         # encode as int
         .set(idfy(ALL_ACCEPTED, ana_id, t), int(all_accepted))
         .set(idfy(N_WORKER, ana_id, t), 0)
         .set(idfy(BATCH_SIZE, ana_id, t), self.batch_size)
         # encode as int
         .set(idfy(IS_LOOK_AHEAD, ana_id, t), int(is_look_ahead))
         .set(idfy(MAX_N_EVAL_LOOK_AHEAD, ana_id, t), max_n_eval_look_ahead)
         .set(idfy(MODE, ana_id, t), DYNAMIC)
         # update the current-generation variable
         .set(idfy(GENERATION, ana_id), t)
         # execute all commands
         .execute())

        # publish start message
        self.redis.publish(MSG, START)

    def generation_t_was_started(self, t: int) -> bool:
        """Check whether generation `t` was started already.

        Parameters
        ----------
        t: The time for which to check.
        """
        # just check any of the variables for time t
        return self.redis.exists(idfy(N_REQ, self.analysis_id, t))

    def clear_generation_t(self, t: int) -> None:
        """Clean up after generation `t` has finished.

        Parameters
        ----------
        t: The time for which to clear.
        """
        ana_id = self.analysis_id
        # delete keys from pipeline
        (self.redis.pipeline()
         .delete(idfy(SSA, ana_id, t))
         .delete(idfy(N_EVAL, ana_id, t))
         .delete(idfy(N_ACC, ana_id, t))
         .delete(idfy(N_REQ, ana_id, t))
         .delete(idfy(N_FAIL, ana_id, t))
         .delete(idfy(N_LOOKAHEAD_EVAL, ana_id, t))
         .delete(idfy(ALL_ACCEPTED, ana_id, t))
         .delete(idfy(N_WORKER, ana_id, t))
         .delete(idfy(BATCH_SIZE, ana_id, t))
         .delete(idfy(IS_LOOK_AHEAD, ana_id, t))
         .delete(idfy(MAX_N_EVAL_LOOK_AHEAD, ana_id, t))
         .delete(idfy(MODE, ana_id, t))
         .delete(idfy(DONE_IXS, ana_id, t))
         .delete(idfy(QUEUE, ana_id, t))
         .execute())

    def maybe_start_next_generation(
        self,
        t: int,
        n: int,
        id_results: List,
        all_accepted: bool,
        ana_vars: AnalysisVars,
    ) -> None:
        """Start the next generation already, if that looks reasonable.

        Parameters
        ----------
        t: The current time.
        n: The current population size.
        id_results: The so-far returned samples.
        all_accepted: Whether all particles are accepted.
        ana_vars: Analysis variables.
        """
        # not in a look-ahead mood
        if not self.look_ahead:
            return

        # all accepted indicates the preliminary iteration, where we don't
        #  want to look ahead yet
        if all_accepted:
            return

        # create a result sample
        sample = self.create_sample(id_results, n)
        # copy as we modify the particles
        sample = copy.deepcopy(sample)

        # weight sub-populations suitably
        sample = self_normalize_within_subpopulations(sample, n)

        # normalize accepted population weight to 1
        sample.normalize_weights()

        # extract population
        population = sample.get_accepted_population()

        # acceptance rate
        nr_evaluations = int(
            self.redis.get(idfy(N_EVAL, self.analysis_id, t)).decode())
        acceptance_rate = len(population) / nr_evaluations

        # check if any termination criterion (based on the current data)
        #  is likely to be fulfilled after the current generation

        total_nr_simulations = \
            ana_vars.prev_total_nr_simulations + nr_evaluations
        walltime = datetime.now() - ana_vars.init_walltime

        if termination_criteria_fulfilled(
            current_eps=ana_vars.eps(t),
            min_eps=ana_vars.min_eps,
            stop_if_single_model_alive=  # noqa: E251
            ana_vars.stop_if_single_model_alive,
            nr_of_models_alive=population.nr_of_models_alive(),
            acceptance_rate=acceptance_rate,
            min_acceptance_rate=ana_vars.min_acceptance_rate,
            total_nr_simulations=total_nr_simulations,
            max_total_nr_simulations=ana_vars.max_total_nr_simulations,
            walltime=walltime,
            max_walltime=ana_vars.max_walltime,
            t=t, max_t=ana_vars.max_t,
        ):
            # do not head-start a new generation as this is likely not needed
            return

        # create a preliminary simulate_one function
        simulate_one_prel = create_preliminary_simulate_one(
            t=t + 1, population=population,
            delay_evaluation=self.look_ahead_delay_evaluation,
            ana_vars=ana_vars)

        # maximum number of look-ahead evaluations
        if self.look_ahead_delay_evaluation:
            # set maximum evaluations to previous simulations * const
            nr_evaluations_ = int(
                self.redis.get(idfy(N_EVAL, self.analysis_id, t)).decode())
            max_n_eval_look_ahead = \
                nr_evaluations_ * self.max_n_eval_look_ahead_factor
        else:
            # no maximum necessary as samples are directly evaluated
            max_n_eval_look_ahead = np.inf

        # head-start the next generation
        #  all_accepted is most certainly False for t>0
        self.start_generation_t(
            n=n, t=t + 1, simulate_one=simulate_one_prel,
            all_accepted=False, is_look_ahead=True,
            max_n_eval_look_ahead=max_n_eval_look_ahead)

    def create_sample(self, id_results: List[Tuple], n: int) -> Sample:
        """Create a single sample result.
        Order the results by starting point to avoid a bias towards
        short-running simulations (dynamic scheduling).
        """
        # sort
        id_results.sort(key=lambda x: x[0])
        # cut off
        id_results = id_results[:n]

        # extract simulations
        results = [res[1] for res in id_results]

        # create 1 to-be-returned sample from results
        sample = self._create_empty_sample()
        for j in range(n):
            sample += results[j]

        return sample

    def check_analysis_variables(
        self,
        distance_function: Distance,
        eps: Epsilon,
        acceptor: Acceptor,
    ) -> None:
        """"Check analysis variables appropriateness for sampling."""
        if self.look_ahead_delay_evaluation:
            # nothing to be done
            return

        def check_bad(var):
            """Check whether a component is incompatible."""
            # do not check for `requires_calibration()`, because in the first
            #  iteration we do not look ahead
            if var.is_adaptive():
                raise AssertionError(
                    f"{var.__class__.__name__} cannot be used in look-ahead "
                    "mode without delayed acceptance. Consider setting the "
                    "sampler's `look_ahead_delay_evaluation` flag.")

        check_bad(acceptor)
        check_bad(distance_function)
        check_bad(eps)


def create_preliminary_simulate_one(
    t, population, delay_evaluation: bool, ana_vars: AnalysisVars,
) -> Callable:
    """Create a preliminary simulate_one function for generation `t`.

    Based on preliminary results, update transitions, distance function,
    epsilon threshold etc., and return a function that samples parameters,
    simulates data and checks their preliminary acceptance.
    As the actual acceptance criteria may be different, samples generated by
    this function must be checked anew afterwards.

    Parameters
    ----------
    t: The time index for which to create the function (i.e. call with t+1).
    population: The preliminary population.
    delay_evaluation: Whether to delay evaluation.
    ana_vars: The analysis variables.

    Returns
    -------
    simulate_one: The preliminary sampling function.
    """
    model_probabilities = population.get_model_probabilities()

    # create deep copy of the transition function
    transitions = copy.deepcopy(ana_vars.transitions)

    # fit transition
    for m in population.get_alive_models():
        parameters, w = population.get_distribution(m)
        transitions[m].fit(parameters, w)

    return create_simulate_function(
        t=t, model_probabilities=model_probabilities,
        model_perturbation_kernel=ana_vars.model_perturbation_kernel,
        transitions=transitions, model_prior=ana_vars.model_prior,
        parameter_priors=ana_vars.parameter_priors,
        models=ana_vars.models, summary_statistics=ana_vars.summary_statistics,
        x_0=ana_vars.x_0, distance_function=ana_vars.distance_function,
        eps=ana_vars.eps, acceptor=ana_vars.acceptor,
        evaluate=not delay_evaluation, proposal_id=-1,
    )


def post_check_acceptance(
    sample_with_id, ana_id, t, redis, ana_vars,
    logger: RedisSamplerLogger,
) -> Tuple:
    """Check whether the sample is really acceptable.

    This is where evaluation of preliminary samples happens, using the analysis
    variables from the actual generation `t` and the previously simulated data.
    The sample is modified in-place.

    Returns
    -------
    sample_with_id, any_accepted:
        The (maybe post-evaluated) id-sample tuple, and an indicator whether
        any particle in the sample was accepted, s.t. the sample should be
        kept.
    """
    # 0 is relative start time, 1 is the actual sample
    sample: Sample = sample_with_id[1]

    # check whether there are preliminary particles
    if not any(particle.preliminary for particle in sample.all_particles):
        n_accepted = len(sample.accepted_particles)
        if n_accepted != 1:
            # this should never happen
            raise AssertionError(
                "Expected exactly one accepted particle in sample.")

        # increase general acceptance counter
        logger.n_accepted += 1

        # increase accepted counter if in look-ahead mode
        if sample.is_look_ahead:
            logger.n_lookahead_accepted += 1

        # nothing else to be done
        return sample_with_id, True

    # in preliminary mode, there should only be one particle per sample
    if len(sample.all_particles) != 1:
        # this should never happen
        raise AssertionError(
            "Expected number of particles in sample: 1. "
            f"Got: {len(sample.all_particles)}")

    # from here on, we may assume that all particles (#=1) are yet to be judged
    logger.n_preliminary += 1

    # iterate over the 1 particle
    for particle in sample.all_particles:
        particle = \
            evaluate_preliminary_particle(particle, t, ana_vars)

        # react to acceptance
        if particle.accepted:
            sample.accepted_particles = [particle]
            sample.rejected_particles = []
            # increase redis shared counter
            redis.incr(idfy(N_ACC, ana_id, t), 1)
            # increase general and lookahead counter
            logger.n_accepted += 1
            logger.n_lookahead_accepted += 1
        else:
            sample.accepted_particles = []
            if sample.record_rejected:
                sample.rejected_particles = [particle]
            else:
                sample.rejected_particles = []

    return sample_with_id, len(sample.accepted_particles) > 0


def self_normalize_within_subpopulations(sample: Sample, n: int) -> Sample:
    """Applies subpopulation-wise self-normalization of samples, in-place.

    Parameters
    ----------
    sample: The population to be returned by the sampler.
    n: Population size.

    Returns
    -------
    sample: The same, weight-adjusted sample.
    """
    prop_ids = {particle.proposal_id for particle in sample.accepted_particles}

    if len(prop_ids) == 1:
        # Nothing to be done, as we only have one proposal, and normalization
        #  is applied later when the population is created
        return sample

    if len(sample.accepted_particles) != n:
        # this should not happen
        raise AssertionError("Unexpected number of acceptances")

    # get particles per proposal
    particles_per_prop = {
        prop_id: [particle for particle in sample.accepted_particles
                  if particle.proposal_id == prop_id]
        for prop_id in prop_ids}

    # normalize weights by $ESS_l / sum_{i<=N_l} w^l_i$ for proposal id l
    # this is s.t. $sum_{i<=N_l} w^l_i \propto ESS_l$
    normalizations: Dict[int, float] = {}
    for prop_id, particles_for_prop in particles_per_prop.items():
        weights = np.array(
            [particle.weight for particle in particles_for_prop])
        ess = effective_sample_size(weights)
        total_weight = weights.sum()
        normalizations[prop_id] = ess / total_weight

    # normalize all particles
    for particle in sample.all_particles:
        if particle.proposal_id in normalizations:
            particle.weight *= normalizations[particle.proposal_id]
        else:
            # set weight of particles from populations None of which was
            #  accepted to 0 (until we start caring about those for real)
            particle.weight = 0.

    return sample<|MERGE_RESOLUTION|>--- conflicted
+++ resolved
@@ -25,15 +25,9 @@
 from .cmd import (
     SSA, N_EVAL, N_ACC, N_REQ, N_FAIL, N_LOOKAHEAD_EVAL, ALL_ACCEPTED,
     N_WORKER, QUEUE, MSG, START, MODE, DYNAMIC, SLEEP_TIME, BATCH_SIZE,
-<<<<<<< HEAD
-    IS_LOOK_AHEAD, ANALYSIS_ID, GENERATION, MAX_N_EVAL_LOOK_AHEAD, ACTIVE_SET,
+    IS_LOOK_AHEAD, ANALYSIS_ID, GENERATION, MAX_N_EVAL_LOOK_AHEAD, DONE_IXS,
     idfy,
 )
-from .util import get_active_set
-=======
-    IS_LOOK_AHEAD, ANALYSIS_ID, GENERATION, MAX_N_EVAL_LOOK_AHEAD, DONE_IXS,
-    idfy)
->>>>>>> 80b57f8a
 from .redis_logging import RedisSamplerLogger
 
 logger = logging.getLogger("ABC.Sampler")
