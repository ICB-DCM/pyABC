--- conflicted
+++ resolved
@@ -1,27 +1,13 @@
 import numpy as np
 import pickle
-<<<<<<< HEAD
-import logging
-from time import sleep, time
-import cloudpickle
-import copy
-import csv
-=======
 from time import sleep
 from datetime import datetime
 import cloudpickle
 import copy
->>>>>>> 1831aead
 from redis import StrictRedis
 from typing import Callable, List, Tuple
 from jabbar import jabbar
 
-<<<<<<< HEAD
-from ...sampler import Sampler, Sample
-from .cmd import (SSA, N_EVAL, N_ACC, N_REQ, ALL_ACCEPTED,
-                  N_WORKER, QUEUE, MSG, START,
-                  SLEEP_TIME, BATCH_SIZE, IS_PREL, GENERATION, idfy)
-=======
 from ...util import (
     AnalysisVars, create_simulate_function, termination_criteria_fulfilled)
 from ...sampler import Sampler, Sample
@@ -29,10 +15,8 @@
                   N_WORKER, QUEUE, MSG, START,
                   SLEEP_TIME, BATCH_SIZE, IS_PREL, ANALYSIS_ID, GENERATION,
                   idfy)
->>>>>>> 1831aead
 from .redis_logging import logger
 
-logger_main = logging.getLogger("ABC")
 
 class RedisEvalParallelSampler(Sampler):
     """Redis based low latency sampler.
@@ -108,17 +92,6 @@
         """
         return self.redis.pubsub_numsub(MSG)[0][-1]
 
-<<<<<<< HEAD
-    def sample_until_n_accepted(self,
-                                n,
-                                simulate_one,
-                                t,
-                                max_eval=np.inf,
-                                all_accepted=False,
-                                from_prior=False,
-                                log_file=None,
-                                **kwargs):
-=======
     def set_analysis_id(self, analysis_id: str):
         """Set the analysis id and make sure the server is available."""
         super().set_analysis_id(analysis_id)
@@ -132,21 +105,14 @@
             max_eval=np.inf, all_accepted=False, ana_vars=None):
         # get the analysis id
         ana_id = self.analysis_id
->>>>>>> 1831aead
 
         if self.generation_t_was_started(t):
             # update the SSA function
             self.redis.set(
-<<<<<<< HEAD
-                idfy(SSA, t),
-                cloudpickle.dumps((simulate_one, self.sample_factory)))
-            self.redis.set(idfy(IS_PREL, t), int(False))
-=======
                 idfy(SSA, ana_id, t),
                 cloudpickle.dumps((simulate_one, self.sample_factory)))
             # let the workers know they should update their ssa
             self.redis.set(idfy(IS_PREL, ana_id, t), int(False))
->>>>>>> 1831aead
         else:
             # set up all variables for the new generation
             self.start_generation_t(
@@ -154,83 +120,11 @@
                 is_prel=False)
 
         id_results = []
-<<<<<<< HEAD
-        n_prel_accepted = 0
-        n_prel_rejected = 0
-=======
-
->>>>>>> 1831aead
+
         # wait until n acceptances
         with jabbar(total=n, enable=self.show_progress, keep=False) as bar:
             while len(id_results) < n:
                 # pop result from queue, block until one is available
-<<<<<<< HEAD
-                dump = self.redis.blpop(idfy(QUEUE, t))[1]
-                # extract pickled object
-                sample_with_id = pickle.loads(dump)
-
-                accepted_prel_counter, rejected_prel_counter, any_particle_accepted = \
-                    self.check_acceptance(t,
-                                          sample_with_id,
-                                          **kwargs)
-
-                n_prel_accepted = n_prel_accepted + accepted_prel_counter
-                n_prel_rejected = n_prel_rejected + rejected_prel_counter
-
-                if any_particle_accepted:
-                    # append to collected result
-                    id_results.append(sample_with_id)
-                    bar.inc()
-
-        # log preliminary acceptance rate
-        n_total_prel = n_prel_rejected+n_prel_accepted
-        if n_total_prel >= 1:
-            prel_acceptance_rate = n_prel_accepted/n_total_prel
-
-            logger_main.info(f"Preliminary acceptance rate: {n_prel_accepted} / {n_total_prel} = "
-                             f"{prel_acceptance_rate:.4e}")
-
-            if log_file is not None:
-                row = ["Preliminary", t, n_prel_accepted, n_total_prel]
-                csv.writer(open(log_file, 'a')).writerow(row)
-
-        # maybe head-start the next generation already
-        if not from_prior:
-            self.maybe_start_next_generation(
-                t=t, n=n, id_results=id_results, **kwargs)
-
-        # wait until all workers done
-        while int(self.redis.get(idfy(N_WORKER, t)).decode()) > 0:
-            sleep(SLEEP_TIME)
-
-        # make sure all results are collected
-        n_prel_discarded = 0
-
-        while self.redis.llen(idfy(QUEUE, t)) > 0:
-            dump = self.redis.blpop(idfy(QUEUE, t))[1]
-            sample_with_id=pickle.loads(dump)
-
-            accepted_prel_counter, rejected_prel_counter, any_particle_accepted = \
-                self.check_acceptance(t,
-                                      sample_with_id,
-                                      **kwargs)
-
-            n_prel_discarded = n_prel_discarded + accepted_prel_counter
-
-            if any_particle_accepted:
-                # append to collected result
-                id_results.append(sample_with_id)
-
-        # log discarded particles
-        if n_prel_discarded >= 1:
-            logger_main.info(f"Preliminary discarded: {n_prel_discarded}")
-            if log_file is not None:
-                row = ["Discarded preliminaries", t, n_prel_discarded, n_prel_discarded]
-                csv.writer(open(log_file, 'a')).writerow(row)
-
-        # set total number of evaluations
-        self.nr_evaluations_ = int(self.redis.get(idfy(N_EVAL, t)).decode())
-=======
                 dump = self.redis.blpop(idfy(QUEUE, ana_id, t))[1]
                 # extract pickled object
                 particle_with_id = pickle.loads(dump)
@@ -255,7 +149,6 @@
         # set total number of evaluations
         self.nr_evaluations_ = int(
             self.redis.get(idfy(N_EVAL, ana_id, t)).decode())
->>>>>>> 1831aead
 
         # remove all time-specific variables
         self.clear_generation_t(t)
@@ -265,7 +158,6 @@
 
         return sample
 
-<<<<<<< HEAD
     def check_acceptance(self, t, sample_with_id, **kwargs):
         """
         check acceptance of preliminary proposed sample
@@ -320,29 +212,10 @@
 
         return accepted_prel_counter, rejected_prel_counter, any_particle_accepted
 
-=======
->>>>>>> 1831aead
     def start_generation_t(
             self, n: int, t: int, simulate_one: Callable, all_accepted: bool,
             is_prel: bool) -> None:
         """Start generation `t`."""
-<<<<<<< HEAD
-        # write initial values to pipeline
-        pipeline = self.redis.pipeline()
-        # initialize variables for time t
-        self.redis.set(idfy(SSA, t),
-                       cloudpickle.dumps((simulate_one, self.sample_factory)))
-        pipeline.set(idfy(N_EVAL, t), 0)
-        pipeline.set(idfy(N_ACC, t), 0)
-        pipeline.set(idfy(N_REQ, t), n)
-        pipeline.set(idfy(ALL_ACCEPTED, t), int(all_accepted))  # encode as int
-        pipeline.set(idfy(N_WORKER, t), 0)
-        pipeline.set(idfy(BATCH_SIZE, t), self.batch_size)
-        pipeline.set(idfy(IS_PREL, t), int(is_prel))  # encode as int
-
-        # update the current generation variable
-        pipeline.set(GENERATION, t)
-=======
         ana_id = self.analysis_id
 
         # write initial values to pipeline
@@ -362,7 +235,6 @@
 
         # update the current-generation variable
         pipeline.set(idfy(GENERATION, ana_id), t)
->>>>>>> 1831aead
 
         # execute all commands
         pipeline.execute()
@@ -372,25 +244,14 @@
 
     def generation_t_was_started(self, t: int) -> bool:
         """Check whether generation `t` was started already.
-<<<<<<< HEAD
 
         Parameters
         ----------
         t: The time for which to check.
         """
         # just check any of the variables for time t
-        return self.redis.exists(idfy(N_REQ, t))
-
-=======
-
-        Parameters
-        ----------
-        t: The time for which to check.
-        """
-        # just check any of the variables for time t
         return self.redis.exists(idfy(N_REQ, self.analysis_id, t))
 
->>>>>>> 1831aead
     def clear_generation_t(self, t: int) -> None:
         """Clean up after generation `t` has finished.
 
@@ -398,18 +259,6 @@
         ----------
         t: The time for which to clear.
         """
-<<<<<<< HEAD
-        # delete keys from pipeline
-        pipeline = self.redis.pipeline()
-        pipeline.delete(idfy(SSA, t))
-        pipeline.delete(idfy(N_EVAL, t))
-        pipeline.delete(idfy(N_ACC, t))
-        pipeline.delete(idfy(N_REQ, t))
-        pipeline.delete(idfy(ALL_ACCEPTED, t))
-        pipeline.delete(idfy(N_WORKER, t))
-        pipeline.delete(idfy(BATCH_SIZE, t))
-        pipeline.delete(idfy(QUEUE, t))
-=======
         ana_id = self.analysis_id
         # delete keys from pipeline
         pipeline = self.redis.pipeline()
@@ -422,7 +271,6 @@
         pipeline.delete(idfy(N_WORKER, ana_id, t))
         pipeline.delete(idfy(BATCH_SIZE, ana_id, t))
         pipeline.delete(idfy(QUEUE, ana_id, t))
->>>>>>> 1831aead
         pipeline.execute()
 
     def create_sample(self, id_results: List[Tuple], n: int) -> Sample:
@@ -446,14 +294,8 @@
         return sample
 
     def maybe_start_next_generation(
-<<<<<<< HEAD
-            self, t, n, id_results,
-            eps, min_eps, stop_if_single_model_alive, min_acceptance_rate,
-            max_t, **kwargs) -> None:
-=======
             self, t: int, n: int, id_results: List,
             ana_vars: AnalysisVars) -> None:
->>>>>>> 1831aead
         """Start the next generation already, if that looks reasonable.
 
         Parameters
@@ -461,15 +303,7 @@
         t: The current time.
         n: The current population size.
         id_results: The so-far returned samples.
-<<<<<<< HEAD
-        eps: The epsilon threshold scheme.
-        min_eps: The minimum epsilon value.
-        stop_if_single_model_alive: Whether to stop with only one model left.
-        min_acceptance_rate: The minimum acceptance rate.
-        max_t: The maximum generation time index.
-=======
         ana_vars: Analysis variables.
->>>>>>> 1831aead
 
         Note
         ----
@@ -481,11 +315,6 @@
         if not self.look_ahead:
             return
 
-<<<<<<< HEAD
-        from pyabc.util import termination_criteria_fulfilled
-
-=======
->>>>>>> 1831aead
         # create a result sample
         sample = self.create_sample(id_results, n)
         # copy as we modify the particles
@@ -495,30 +324,12 @@
         population = sample.get_accepted_population()
 
         # acceptance rate
-<<<<<<< HEAD
-        nr_evaluations = int(self.redis.get(idfy(N_EVAL, t)).decode())
-=======
         nr_evaluations = int(
             self.redis.get(idfy(N_EVAL, self.analysis_id, t)).decode())
->>>>>>> 1831aead
         acceptance_rate = len(population.get_list()) / nr_evaluations
 
         # check if any termination criterion (based on the current data)
         #  is likely to be fulfilled after the current generation
-<<<<<<< HEAD
-        if termination_criteria_fulfilled(
-                current_eps=eps(t), min_eps=min_eps,
-                stop_if_single_model_alive=stop_if_single_model_alive,
-                nr_of_models_alive=population.nr_of_models_alive(),
-                acceptance_rate=acceptance_rate,
-                min_acceptance_rate=min_acceptance_rate, t=t, max_t=max_t):
-            return
-
-        # create a preliminary simulate_one function
-        simulate_one_prel = _create_preliminary_simulate_one(
-            t=t+1, sample=sample,
-            eps=eps, **kwargs)
-=======
         total_nr_simulations = \
             ana_vars.prev_total_nr_simulations + nr_evaluations
         walltime = datetime.now() - ana_vars.init_walltime
@@ -542,7 +353,6 @@
         # create a preliminary simulate_one function
         simulate_one_prel = create_preliminary_simulate_one(
             t=t+1, population=population, ana_vars=ana_vars)
->>>>>>> 1831aead
 
         # head-start the next generation
         #  all_accepted is most certainly False for t>0
@@ -550,14 +360,6 @@
             n=n, t=t+1, simulate_one=simulate_one_prel,
             all_accepted=False, is_prel=True)
 
-<<<<<<< HEAD
-
-def _create_preliminary_simulate_one(
-        t, sample,
-        model_perturbation_kernel, transitions, model_prior, parameter_priors,
-        nr_samples_per_parameter, models, summary_statistics, x_0,
-        distance_function, eps, acceptor) -> Callable:
-=======
     def stop(self):
         """Stop potentially still ongoing sampling."""
         # delete ids specifying the current analysis
@@ -569,7 +371,6 @@
 
 def create_preliminary_simulate_one(
         t, population, ana_vars: AnalysisVars) -> Callable:
->>>>>>> 1831aead
     """Create a preliminary simulate_one function for generation `t+1`.
 
     Based on preliminary results, update transitions, distance function,
@@ -581,51 +382,13 @@
     Parameters
     ----------
     t: The time index for which to create the function (i.e. call with t+1).
-<<<<<<< HEAD
-    sample: The preliminary sample object.
-    model_perturbation_kernel: The used model perturbation kernel.
-    transitions:
-        The parameter transition kernels. A deep copy of them is created here,
-        as we need to fit them to the preliminary data.
-    model_prior: The model prior.
-    parameter_priors: The parameter priors.
-    nr_samples_per_parameter: Number of samples per parameter.
-    models: The models.
-    summary_statistics: The summary statistics function.
-    x_0: The observed summary statistics.
-    distance_function:
-        The distance function. A deep copy of it is created here, as we need
-        to fit it to the preliminary data.
-    eps:
-        The epsilon threshold. A deep copy of it is created here, as we need
-        to fit it to the preliminary data.
-    acceptor:
-        The acceptor. A deep copy of it is created here, as we need
-        to fit it to the preliminary data.
-=======
     population: The preliminary population.
     ana_vars: The analysis variables.
->>>>>>> 1831aead
 
     Returns
     -------
     simulate_one: The preliminary sampling function.
     """
-<<<<<<< HEAD
-    # check whether to maybe stop
-    from pyabc.util import create_prel_simulate_function
-
-    # extract accepted population
-    population = sample.get_accepted_population()
-
-    model_probabilities = population.get_model_probabilities()
-
-    # create deep copies of potentially modified objects
-    transitions = copy.deepcopy(transitions)
-    distance_function = copy.deepcopy(distance_function)
-    eps = copy.deepcopy(eps)
-    acceptor = copy.deepcopy(acceptor)
-=======
     model_probabilities = population.get_model_probabilities()
 
     # create deep copies of potentially modified objects
@@ -633,25 +396,12 @@
     distance_function = copy.deepcopy(ana_vars.distance_function)
     eps = copy.deepcopy(ana_vars.eps)
     acceptor = copy.deepcopy(ana_vars.acceptor)
->>>>>>> 1831aead
 
     # fit transitions
     for m in population.get_alive_models():
         parameters, w = population.get_distribution(m)
         transitions[m].fit(parameters, w)
 
-    # TODO fit distance, eps, acceptor
-
-<<<<<<< HEAD
-    return create_prel_simulate_function(
-        t=t, model_probabilities=model_probabilities,
-        model_perturbation_kernel=model_perturbation_kernel,
-        transitions=transitions, model_prior=model_prior,
-        parameter_priors=parameter_priors,
-        nr_samples_per_parameter=nr_samples_per_parameter,
-        models=models, summary_statistics=summary_statistics,
-        x_0=x_0, distance_function=distance_function,
-=======
     return create_simulate_function(
         t=t, model_probabilities=model_probabilities,
         model_perturbation_kernel=ana_vars.model_perturbation_kernel,
@@ -660,6 +410,5 @@
         nr_samples_per_parameter=ana_vars.nr_samples_per_parameter,
         models=ana_vars.models, summary_statistics=ana_vars.summary_statistics,
         x_0=ana_vars.x_0, distance_function=distance_function,
->>>>>>> 1831aead
         eps=eps, acceptor=acceptor,
     )