--- conflicted
+++ resolved
@@ -429,10 +429,7 @@
             max_n_eval_look_ahead = \
                 nr_evaluations_ * self.max_n_eval_look_ahead_factor
         else:
-<<<<<<< HEAD
-=======
             # no maximum necessary as samples are directly evaluated
->>>>>>> 324cb065
             max_n_eval_look_ahead = np.inf
 
         # head-start the next generation
