"""Communication keys"""
QUEUE = "queue"
N_EVAL = "n_eval"
N_ACC = "n_acc"
N_REQ = "n_req"
N_FAIL = "n_fail"
ALL_ACCEPTED = "all_accepted"
SSA = "sample_simulate_accept"
N_WORKER = "n_workers"
IS_PREL = "is_prel"
<<<<<<< HEAD
=======
ANALYSIS_ID = "analysis_id"
>>>>>>> 1831aead
GENERATION = "generation"

MSG = "msg_pubsub"
START = "start"
STOP = "stop"
BATCH_SIZE = "batch_size"
SLEEP_TIME = .1


def idfy(var: str, *args):
    """Append ids to the variable."""
    for arg in args:
        var += '_' + str(arg)
    return var<|MERGE_RESOLUTION|>--- conflicted
+++ resolved
@@ -8,10 +8,7 @@
 SSA = "sample_simulate_accept"
 N_WORKER = "n_workers"
 IS_PREL = "is_prel"
-<<<<<<< HEAD
-=======
 ANALYSIS_ID = "analysis_id"
->>>>>>> 1831aead
 GENERATION = "generation"
 
 MSG = "msg_pubsub"
