--- conflicted
+++ resolved
@@ -146,15 +146,8 @@
     """Wrapper for Sampler.sample_until_n_accepted.
     Checks whether the sampling output is valid.
     """
-<<<<<<< HEAD
-    def sample_until_n_accepted(
-            self, n, simulate_one, t, max_eval=np.inf, all_accepted=False,
-            **kwargs):
-        sample = f(self, n, simulate_one, t, max_eval, all_accepted, **kwargs)
-=======
     def sample_until_n_accepted(self, n, simulate_one, t, **kwargs):
         sample = f(self, n, simulate_one, t, **kwargs)
->>>>>>> 1831aead
         if sample.n_accepted != n and sample.ok:
             # this should not happen if the sampler is configured correctly
             raise AssertionError(
@@ -218,15 +211,6 @@
 
     @abstractmethod
     def sample_until_n_accepted(
-<<<<<<< HEAD
-            self,
-            n: int,
-            simulate_one: Callable,
-            t: int,
-            max_eval: int = np.inf,
-            all_accepted: bool = False,
-            **kwargs) -> Sample:
-=======
         self,
         n: int,
         simulate_one: Callable,
@@ -236,7 +220,6 @@
         all_accepted: bool = False,
         ana_vars: AnalysisVars = None,
     ) -> Sample:
->>>>>>> 1831aead
         """
         Performs the sampling, i.e. creation of a new generation (i.e.
         population) of particles.
