import numpy as np
import cloudpickle as pickle
from sortedcontainers import SortedListWithKey


class EPSMixin:
    def full_submit_function_pickle(self, job_id):
        simulate_one = pickle.loads(self.simulate_accept_one)
        result_batch = []
        for j in range(self.batch_size):
            eval_result = simulate_one()
            eval_accept = eval_result.accepted
            result_batch.append((eval_result, eval_accept, job_id[j]))
        return result_batch

    def sample_until_n_accepted(
<<<<<<< HEAD
            self, n, simulate_one, t, max_eval=np.inf, all_accepted=False,
            **kwargs):
=======
            self, n, simulate_one, t, *,
            max_eval=np.inf, all_accepted=False, ana_vars=None):
>>>>>>> 1831aead
        # For default pickling
        if self.default_pickle:
            self.simulate_accept_one = pickle.dumps(simulate_one)
            full_submit_function = self.full_submit_function_pickle
        else:
            # For advanced pickling, e.g. cloudpickle
            def full_submit_function(job_id):
                result_batch = []
                for j in range(self.batch_size):
                    eval_result = simulate_one()
                    eval_accept = eval_result.accepted
                    result_batch.append((eval_result, eval_accept, job_id[j]))
                return result_batch

        num_accepted_total = 0
        num_accepted_sequential = 0
        next_job_id = 0
        running_jobs = []
        unprocessed_results = SortedListWithKey(key=lambda x: x[0])
        all_results = SortedListWithKey(key=lambda x: x[0])
        next_valid_index = -1

        # Main Loop, leave once we have enough material
        while True:
            # Gather finished jobs
            # make sure to track and update both
            # total accepted and sequentially
            # accepted jobs
            for curJob in running_jobs:
                if curJob.done():
                    remote_batch = curJob.result()
                    running_jobs.remove(curJob)
                    for i in range(self.batch_size):
                        remote_evaluated = remote_batch[i]
                        remote_result = remote_evaluated[0]
                        remote_accept = remote_evaluated[1]
                        remote_jobid = remote_evaluated[2]
                        # print("Received result on job ", remote_jobid)
                        unprocessed_results.add((remote_jobid, remote_accept,
                                                 remote_result))
                        if remote_accept:
                            num_accepted_total += 1

            if len(unprocessed_results) > 0:
                next_index = unprocessed_results[0][0]
            else:
                next_index = np.nan
            while next_index == next_valid_index+1:
                seq_evaluated = unprocessed_results.pop(0)
                # add to all_results
                all_results.add((seq_evaluated[0], seq_evaluated[2]))
                # update accepted counter
                if seq_evaluated[1]:
                    num_accepted_sequential += 1
                next_valid_index += 1
                if len(unprocessed_results) > 0:
                    next_index = unprocessed_results[0][0]
                else:
                    next_index = np.nan

            # If num_accepted >= n
            # return the first n accepted results
            if num_accepted_sequential >= n:
                break

            # Update information on scheduler state
            # Only submit more jobs if:
            # Number of jobs open < max_jobs
            # Number of jobs open < self.scheduler_workers_running *
            # worker_load_factor
            # num_accepted_total < jobs required
            if (len(running_jobs) < self.client_max_jobs) and \
                    (len(running_jobs) < self.client_cores()) and \
                    (num_accepted_total < n):
                for _ in range(0,
                               np.minimum(self.client_max_jobs,
                                          self.client_cores()).astype(int)
                               - len(running_jobs)):
                    job_id_batch = []
                    for _ in range(self.batch_size):
                        job_id_batch.append(next_job_id)
                        next_job_id += 1

                    running_jobs.append(
                        self.my_client.submit(full_submit_function,
                                              job_id_batch))

        # cancel all unfinished jobs
        for curJob in running_jobs:
            curJob.cancel()

        # create 1 to-be-returned sample from all results
        sample = self._create_empty_sample()
        counter_accepted = 0
        self.nr_evaluations_ = 0
        while counter_accepted < n:
            cur_res = all_results.pop(0)
            particle = cur_res[1]
            sample.append(particle)
            if particle.accepted:
                counter_accepted += 1
            # n_eval is latest job_id + 1
            self.nr_evaluations_ = max(self.nr_evaluations_, cur_res[0] + 1)

        return sample<|MERGE_RESOLUTION|>--- conflicted
+++ resolved
@@ -14,13 +14,8 @@
         return result_batch
 
     def sample_until_n_accepted(
-<<<<<<< HEAD
-            self, n, simulate_one, t, max_eval=np.inf, all_accepted=False,
-            **kwargs):
-=======
             self, n, simulate_one, t, *,
             max_eval=np.inf, all_accepted=False, ana_vars=None):
->>>>>>> 1831aead
         # For default pickling
         if self.default_pickle:
             self.simulate_accept_one = pickle.dumps(simulate_one)
