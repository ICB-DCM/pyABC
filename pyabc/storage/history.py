import datetime
import os
from typing import List, Union
import json
import numpy as np
import pandas as pd
import scipy as sp
from sqlalchemy import func
from sqlalchemy.orm import subqueryload
from functools import wraps
import tempfile
import logging

from .db_model import (ABCSMC, Population, Model, Particle,
                       Parameter, Sample, SummaryStatistic, Base)
from ..population import Particle as PyParticle, Population as PyPopulation
from ..parameters import Parameter as PyParameter

logger = logging.getLogger("History")


def with_session(f):
    @wraps(f)
    def f_wrapper(self: "History", *args, **kwargs):
        logger.debug(f"Database access through {f.__name__}")
        no_session = self._session is None and self._engine is None
        if no_session:
            self._make_session()
        res = f(self, *args, **kwargs)
        if no_session:
            self._close_session()
        return res

    return f_wrapper


def internal_docstring_warning(f):
    first_line = f.__doc__.split("\n")[1]
    indent_level = len(first_line) - len(first_line.lstrip())
    indent = " " * indent_level
    warning = (
        "\n" + indent +
        "**Note.** This function is called by the :class:`pyabc.ABCSMC` "
        "class internally. "
        "You should most likely not find it necessary to call "
        "this method under normal circumstances.")

    f.__doc__ += warning
    return f


def git_hash():
    try:
        import git
    except ImportError:
        return "Install pyABC's optional git dependency for git support"
    try:
        git_hash = git.Repo(os.getcwd()).head.commit.hexsha
    except (git.exc.NoSuchPathError, KeyError,
            git.exc.InvalidGitRepositoryError) as e:
        git_hash = str(e)
    return git_hash


def create_sqlite_db_id(
        dir_: str = None,
        file_: str = "pyabc_test.db"):
    """
    Convenience function to create an sqlite database identifier which
    can be understood by sqlalchemy.

    Parameters
    ----------
    dir_:
        The base folder name. Optional, defaults to the system's
        temporary directory, i.e. "/tmp/" on Linux. While this makes
        sense for testing purposes, for productive use a non-temporary
        location should be used.
    file_:
        The database file name. Optional, defaults to "pyabc_test.db".
    """
    if dir_ is None:
        dir_ = tempfile.gettempdir()
    return "sqlite:///" + os.path.join(dir_, file_)


class History:
    """
    History for ABCSMC.

    This class records the evolution of the populations
    and stores the ABCSMC results.

    Attributes
    ----------

    db_identifier: str
        SQLalchemy database identifier. For a relative path use the
        template "sqlite:///file.db", for an absolute path
        "sqlite:////path/to/file.db", and for an in-memory database
        "sqlite://".

    stores_sum_stats: bool, optional (default = True)
        Whether to store summary statistics to the database. Note: this
        is True by default, and should be set to False only for testing
        purposes (i.e. to speed up the writing to the file system),
        as it can not be guaranteed that all methods of pyabc work
        correctly if the summary statistics are not stored.

    id: int
        The id of the ABCSMC analysis that is currently in use.
        If there are analyses in the database already, this defaults
        to the latest id. Manually set if another run is wanted.
    """
    # session timeout
    DB_TIMEOUT = 120
    # time before first population time
    PRE_TIME = -1

    def __init__(self, db: str, stores_sum_stats: bool = True):
        """
        Initialize history object.
        """
        self.db_identifier = db
        self.stores_sum_stats = stores_sum_stats

        # to be filled using the session wrappers
        self._session = None
        self._engine = None

        # find id in database
        self._id = self._find_latest_id()

    def db_file(self):
        f = self.db_identifier.split(":")[-1][3:]
        return f

    @property
    def in_memory(self):
        return (self._engine is not None
                and str(self._engine.url) == "sqlite://")

    @property
    def db_size(self) -> Union[int, str]:
        """
        Size of the database.

        Returns
        -------

        db_size: int, str
            Size of the SQLite database in MB.
            Currently this only works for SQLite databases.

            Returns an error string if the DB size cannot be calculated.

        """
        try:
            return os.path.getsize(self.db_file()) / 10 ** 6
        except FileNotFoundError:
            return "Cannot calculate size"

    @with_session
    def all_runs(self):
        """
        Get all ABCSMC runs which are stored in the database.
        """
        runs = self._session.query(ABCSMC).all()
        return runs

    @with_session
    def _find_latest_id(self):
        """
        If there are analysis objects saved in the database already,
        the id of the latest appended one is returned.
        This is because that is usually the run the user will be
        interested in.
        """
        abcs = self._session.query(ABCSMC).all()
        if len(abcs) > 0:
            return abcs[-1].id
        return None

    @property
    @with_session
    def id(self):
        return self._id

    @id.setter
    @with_session
    def id(self, val):
        """
        Set id to `val`. If `val` is None, self._find_latest_id()
        is employed to try to find one.
        """
        if val is None:
            val = self._find_latest_id()
        elif val not in [obj.id for obj in self._session.query(ABCSMC).all()]:
            raise ValueError(
                f"Specified id {val} does not exist in database.")
        self._id = val

    @with_session
    def alive_models(self, t: int = None) -> List:
        """
        Get the models which are still alive at time `t`.

        Parameters
        ----------

        t: int, optional (default = self.max_t)
            Population index.

        Returns
        -------

        alive: List
            A list which contains the indices of those
            models which are still alive.

        """
        if t is None:
            t = self.max_t
        else:
            t = int(t)

        alive = (self._session.query(Model.m)
                 .join(Population)
                 .join(ABCSMC)
                 .filter(ABCSMC.id == self.id)
                 .filter(Population.t == t)).all()

        return sorted([a[0] for a in alive])

    @with_session
    def get_distribution(self, m: int = 0, t: int = None) \
            -> (pd.DataFrame, np.ndarray):
        """
        Returns the weighted population sample for model m and timepoint t
<<<<<<< HEAD
        as a pd.DataFrame.
=======
        as a pandas DataFrame.
>>>>>>> 32c7d6b1

        Parameters
        ----------

        m: int, optional (default = 0)
            Model index.

        t: int, optional (default = self.max_t)
            Population index.
            If t is not specified, then the last population is returned.

        Returns
        -------

        df, w: pandas.DataFrame, np.ndarray
            * df: a DataFrame of parameters
            * w: are the weights associated with each parameter
        """
        m = int(m)
        if t is None:
            t = self.max_t
        else:
            t = int(t)

        query = (self._session.query(Particle.id, Parameter.name,
                                     Parameter.value, Particle.w)
                 .filter(Particle.id == Parameter.particle_id)
                 .join(Model).join(Population)
                 .filter(Model.m == m)
                 .filter(Population.t == t)
                 .join(ABCSMC)
                 .filter(ABCSMC.id == self.id))
        df = pd.read_sql_query(query.statement, self._engine)
        pars = df.pivot("id", "name", "value").sort_index()
        w = df[["id", "w"]].drop_duplicates().set_index("id").sort_index()
        w_arr = w.w.values
        if w_arr.size > 0 and not np.isclose(w_arr.sum(), 1):
            raise AssertionError(
                "Weight not close to 1, w.sum()={}".format(w_arr.sum()))
        return pars, w_arr

    @with_session
    def model_names(self, t: int = PRE_TIME):
        """
        Get the names of alive models for population `t`.

        Parameters
        ----------

        t: int, optional (default = -1)
            Population index.

<<<<<<< HEAD
        Returnes
        --------
=======
        Returns
        -------
>>>>>>> 32c7d6b1

        model_names: List[str]
            List of model names.
        """
        res = (self._session.query(Model.name)
               .join(Population)
               .join(ABCSMC)
               .filter(ABCSMC.id == self.id)
               .filter(Population.t == t)
               .filter(Model.name.isnot(None))
               .order_by(Model.m)
               .distinct().all())
        return [r[0] for r in res]

    @with_session
    def get_abc(self):
        return self._session.query(ABCSMC).filter(ABCSMC.id == self.id).one()

    @with_session
    def get_all_populations(self):
        """
        Returns a pandas DataFrame with columns

        * `t`: Population number
        * `population_end_time`: The end time of the population
        * `samples`: The number of sample attempts performed
           for a population
        * `epsilon`: The acceptance threshold for the population.

        Returns
        -------

        all_populations: pd.DataFrame
            DataFrame with population info
        """
        query = (self._session.query(Population.t,
                                     Population.population_end_time,
                                     Population.nr_samples, Population.epsilon)
                 .filter(Population.abc_smc_id == self.id))
        df = pd.read_sql_query(query.statement, self._engine)
        particles = self.get_nr_particles_per_population()
        particles.index += 1
        df["particles"] = particles
        df = df.rename(columns={"nr_samples": "samples"})
        return df

    @with_session
    @internal_docstring_warning
    def store_initial_data(self, ground_truth_model: int, options: dict,
                           observed_summary_statistics: dict,
                           ground_truth_parameter: dict,
                           model_names: List[str],
                           distance_function_json_str: str,
                           eps_function_json_str: str,
                           population_strategy_json_str: str):
        """
        Store the initial configuration data.

        Parameters
        ----------

        ground_truth_model: int
            Index of the ground truth model.

        options: dict
            Of ABC metadata.

        observed_summary_statistics: dict
            The measured summary statistics.

        ground_truth_parameter: dict
            The ground truth parameters.

        model_names: List
            A list of model names.

        distance_function_json_str: str
            The distance function represented as json string.

        eps_function_json_str: str
            The epsilon represented as json string.

        population_strategy_json_str: str
            The population strategy represented as json string.

        """
        # create a new ABCSMC analysis object
        abcsmc = ABCSMC(
            json_parameters=str(options),
            start_time=datetime.datetime.now(),
            git_hash=git_hash(),
            distance_function=distance_function_json_str,
            epsilon_function=eps_function_json_str,
            population_strategy=population_strategy_json_str)

        # add to session
        self._session.add(abcsmc)
        self._session.commit()

        # set own id
        self.id = abcsmc.id

        # store pre population
        self.store_pre_population(
            ground_truth_model, observed_summary_statistics,
            ground_truth_parameter, model_names)

        # log
        logger.info("Start {}".format(abcsmc))

    @with_session
    @internal_docstring_warning
    def store_pre_population(self,
                             ground_truth_model: int,
                             observed_summary_statistics: dict,
                             ground_truth_parameter: dict,
                             model_names: List[str]):
        """
        Store a dummy pre-population containing some configuration data
        and in particular some ground truth values.

        For the parameters, see store_initial_data.
        """
        # extract analysis object
        abcsmc = (self._session.query(ABCSMC)
                  .filter(ABCSMC.id == self.id)
                  .one())

        # store  ground truth to db

        # create and append dummy population
        population = Population(
            t=History.PRE_TIME, nr_samples=0, epsilon=np.inf)
        abcsmc.populations.append(population)

        # add (ground truth or dummy) model
        if ground_truth_model is not None:  # GT model given
            gt_model = Model(m=ground_truth_model,
                             p_model=1,
                             name=model_names[ground_truth_model])
        else:
            gt_model = Model(m=None,
                             p_model=1,
                             name=None)
        population.models.append(gt_model)

        # add a particle
        gt_part = Particle(w=1)
        gt_model.particles.append(gt_part)

        # add ground truth parameter (or {})
        for key, value in ground_truth_parameter.items():
            gt_part.parameters.append(Parameter(name=key, value=value))

        # add a sample
        sample = Sample(distance=0)
        gt_part.samples = [sample]

        # add observed sum stats to sample
        sample.summary_statistics = [
            SummaryStatistic(name=key, value=value)
            for key, value in observed_summary_statistics.items()
        ]

        # add all models not added so far
        for m, name in enumerate(model_names):
            if m != ground_truth_model:
                population.models.append(Model(m=m, name=name, p_model=0))

        # commit changes
        self._session.commit()

    @with_session
    @internal_docstring_warning
    def update_nr_samples(self, t: int = PRE_TIME, nr_samples: int = 0):
        """
        Update the number of samples used in iteration `t`. The default
        time of `PRE_TIME` implies an update of the number of samples
        used in calibration.

        Parameters
        ----------

        t: int, optional (default = -1)
            Time to update for.
        nr_samples: int, optional (default = 0)
            Number of samples reported.

        """
        # extract population
        population = (self._session.query(Population)
                      .join(ABCSMC)
                      .filter(ABCSMC.id == self.id)
                      .filter(Population.t == t)
                      .one())

        # update samples number
        population.nr_samples = nr_samples

        # commit changes
        self._session.commit()

    @with_session
    def observed_sum_stat(self):
        """
        Get the observed summary statistics.

        Returns
        -------

        sum_stats_dct: dict
            The observed summary statistics.
        """
        sum_stats = (self._session
                     .query(SummaryStatistic)
                     .join(Sample)
                     .join(Particle)
                     .join(Model)
                     .join(Population)
                     .join(ABCSMC)
                     .filter(ABCSMC.id == self.id)
                     .filter(Population.t == History.PRE_TIME)
                     .filter(Model.p_model == 1)
                     .all()
                     )
        sum_stats_dct = {ss.name: ss.value for ss in sum_stats}
        return sum_stats_dct

    @property
    @with_session
    def total_nr_simulations(self) -> int:
        """
        Number of sample attempts for the ABC run.

        Returns
        -------

        nr_sim: int
            Total nr of sample attempts for the ABC run.
        """
        nr_sim = (self._session.query(func.sum(Population.nr_samples))
                  .join(ABCSMC).filter(ABCSMC.id == self.id).one()[0])
        return nr_sim

    def _make_session(self):
        # TODO: check if the session creation and closing is still necessary
        # I think I did this funny construction due to some pickling issues
        # but I'm not quite sure anymore
        from sqlalchemy import create_engine
        from sqlalchemy.orm import sessionmaker
        engine = create_engine(self.db_identifier,
                               connect_args={'timeout': self.DB_TIMEOUT})
        Base.metadata.create_all(engine)
        Session = sessionmaker(bind=engine)
        session = Session()
        self._session = session
        self._engine = engine
        return session

    def _close_session(self):
        # don't close in memory database
        if self.in_memory:
            return
        # only close connections to permanent databases
        self._session.close()
        self._engine.dispose()
        self._session = None
        self._engine = None

    def __getstate__(self):
        dct = self.__dict__.copy()
        if self.in_memory:
            dct["_engine"] = None
            dct["_session"] = None
        return dct

    @with_session
    @internal_docstring_warning
    def done(self):
        """
        Close database sessions and store end time of population.
        """

        abc_smc_simulation = (self._session.query(ABCSMC)
                              .filter(ABCSMC.id == self.id)
                              .one())
        abc_smc_simulation.end_time = datetime.datetime.now()
        self._session.commit()
        logger.info("Done {}".format(abc_smc_simulation))

    @with_session
    def _save_to_population_db(self,
                               t: int,
                               current_epsilon: float,
                               nr_simulations: int,
                               store: dict,
                               model_probabilities: dict,
                               model_names):
        # sqlalchemy experimental stuff and highly inefficient implementation
        # here but that is ok for testing purposes for the moment

        # extract analysis object
        abcsmc = (self._session.query(ABCSMC)
                  .filter(ABCSMC.id == self.id)
                  .one())

        # store the population
        population = Population(t=t, nr_samples=nr_simulations,
                                epsilon=current_epsilon)

        abcsmc.populations.append(population)

        # iterate over models
        for m, model_population in store.items():
            # create new model
            model = Model(m=int(m), p_model=float(model_probabilities[m]),
                          name=str(model_names[m]))
            # append model
            population.models.append(model)

            # iterate over model population of particles
            for store_item in model_population:
                # a store_item is a Particle
                weight = store_item.weight
                distance_list = store_item.accepted_distances
                parameter = store_item.parameter
                summary_statistics_list = store_item.accepted_sum_stats

                # create new particle
                particle = Particle(w=weight)
                # append particle to model
                model.particles.append(particle)

                # append parameter dimensions to particle
                for key, value in parameter.items():
                    if isinstance(value, dict):
                        # parameter entry is itself a dictionary
                        for key_dict, value_dict in value.items():
                            # append nested dimension to parameter
                            particle.parameters.append(
                                Parameter(name=key + "_" + key_dict,
                                          value=value_dict))
                    else:
                        # append dimension to parameter
                        particle.parameters.append(
                            Parameter(name=key, value=value))

                # append samples to particle
                for distance, sum_stat in zip(distance_list,
                                              summary_statistics_list):
                    # create new sample from distance
                    sample = Sample(distance=distance)
                    # append to particle
                    particle.samples.append(sample)
                    # append sum stat dimensions to sample
                    if self.stores_sum_stats:
                        for name, value in sum_stat.items():
                            if name is None:
                                raise Exception(
                                    "Summary statistics need names.")
                            sample.summary_statistics.append(
                                SummaryStatistic(name=name, value=value))

        # commit changes
        self._session.commit()

        # log
        logger.debug("Appended population")

    @internal_docstring_warning
    def append_population(self,
                          t: int,
                          current_epsilon: float,
                          population: Population,
                          nr_simulations: int,
                          model_names):
        """
        Append population to database.

        Parameters
        ----------

        t: int
            Population number.

        current_epsilon: float
            Current epsilon value.

        population: Population
            List of sampled particles.

        nr_simulations: int
            The number of model evaluations for this population.

        model_names: list
            The model names.

        """
        store = population.to_dict()
        model_probabilities = population.get_model_probabilities()

        self._save_to_population_db(t, current_epsilon,
                                    nr_simulations, store, model_probabilities,
                                    model_names)

    @with_session
    def get_model_probabilities(self, t: Union[int, None] = None) \
            -> pd.DataFrame:
        """
        Model probabilities.

        Parameters
        ----------
        t: int or None (default = None)
            Population index. If None, all populations of indices >= 0 are
            considered.

        Returns
        -------
        probabilities: np.ndarray
            Model probabilities.
        """

        if t is not None:
            t = int(t)

        p_models = (
            self._session
            .query(Model.p_model, Model.m, Population.t)
            .join(Population)
            .join(ABCSMC)
            .filter(ABCSMC.id == self.id)
            .filter(Population.t == t if t is not None else Population.t >= 0)
            .order_by(Model.m)
            .all())
        # TODO this is a mess
        if t is not None:
            p_models_df = pd.DataFrame([p[:2] for p in p_models],
                                       columns=["p", "m"]).set_index("m")
            # TODO the following line is redundant
            # only models with no-zero weight are stored for each population
            p_models_df = p_models_df[p_models_df.p >= 0]
            return p_models_df
        else:
            p_models_df = (pd.DataFrame(p_models, columns=["p", "m", "t"])
                           .pivot("t", "m", "p")
                           .fillna(0))
            return p_models_df

    def nr_of_models_alive(self, t: int = None) -> int:
        """
        Number of models still alive.

        Parameters
        ----------

        t: int, optional (default = self.max_t)
            Population index.

        Returns
        -------

        nr_alive: int >= 0 or None
            Number of models still alive.
            None is for the last population
        """
        if t is None:
            t = self.max_t
        else:
            t = int(t)

        model_probs = self.get_model_probabilities(t)

        return int((model_probs.p > 0).sum())

    @with_session
    def get_weighted_distances(self, t: int = None) -> pd.DataFrame:
        """
        Population's weighted distances to the measured sample.
        These weights do not necessarily sum up to 1.
        In case more than one simulation per parameter is performed and
        accepted the sum might be larger.

        Parameters
        ----------

        t: int, optional (default = self.max_t)
            Population index.
            If t is None, the last population is selected.

        Returns
        -------

        df_weighted: pd.DataFrame
            Weighted distances.
            The dataframe has column "w" for the weights
            and column "distance" for the distances.
        """
        if t is None:
            t = self.max_t
        else:
            t = int(t)

        models = (self._session.query(Model)
                  .join(Population).join(ABCSMC)
                  .filter(ABCSMC.id == self.id)
                  .filter(Population.t == t)
                  .options(
                      subqueryload(Model.particles)
                      .subqueryload(Particle.samples))
                  .all())

        weights = []
        distances = []
        for model in models:
            for particle in model.particles:
                weight = particle.w * model.p_model
                for sample in particle.samples:
                    weights.append(weight)
                    distances.append(sample.distance)

        # query = (self._session.query(Sample.distance, Particle.w, Model.m)
        #         .join(Particle)
        #         .join(Model).join(Population).join(ABCSMC)
        #         .filter(ABCSMC.id == self.id)
        #         .filter(Population.t == t))
        # df = pd.read_sql_query(query.statement, self._engine)
        # model_probabilities = self.get_model_probabilities(t).reset_index()
        # df_weighted = df.merge(model_probabilities)
        # df_weighted["w"] *= df_weighted["p"]

        return pd.DataFrame({'distance': distances, 'w': weights})

    @with_session
    def get_nr_particles_per_population(self) -> pd.Series:
        """
        Get the number of particles per population.

        Returns
        -------

        nr_particles_per_population: pd.DataFrame
            A pandas DataFrame containing the number
            of particles for each population.

        """
        query = (self._session.query(Population.t)
                 .join(ABCSMC)
                 .join(Model)
                 .join(Particle)
                 .filter(ABCSMC.id == self.id))
        df = pd.read_sql_query(query.statement, self._engine)
        nr_particles_per_population = df.t.value_counts().sort_index()
        return nr_particles_per_population

    @property
    @with_session
    def max_t(self):
        """
        The population number of the last populations.
        This is equivalent to ``n_populations - 1``.
        """
        max_t = (self._session.query(func.max(Population.t))
                 .join(ABCSMC).filter(ABCSMC.id == self.id).one()[0])
        return max_t

    @property
    def n_populations(self):
        """
        Number of populations stored in the database.
        This is equivalent to ``max_t + 1``.
        """
        return self.max_t + 1

    @with_session
    def get_weighted_sum_stats_for_model(self, m: int = 0, t: int = None) \
            -> (np.ndarray, List):
        """
        Summary statistics for model `m`. The weights sum to 1, unless
        there were multiple acceptances per particle.

        Parameters
        ----------

        m: int, optional (default = 0)
            Model index.

        t: int, optional (default = self.max_t)
            Population index.

        Returns
        -------

        w, sum_stats: np.ndarray, list
            * w: the weights associated with the summary statistics
            * sum_stats: list of summary statistics
        """
        m = int(m)
        if t is None:
            t = self.max_t
        else:
            t = int(t)

        particles = (self._session.query(Particle)
                     .join(Model).join(Population).join(ABCSMC)
                     .filter(ABCSMC.id == self.id)
                     .filter(Population.t == t)
                     .filter(Model.m == m)
                     .all())

        results = []
        weights = []
        for particle in particles:
            for sample in particle.samples:
                weights.append(particle.w)
                sum_stats = {}
                for ss in sample.summary_statistics:
                    sum_stats[ss.name] = ss.value
                results.append(sum_stats)
        return sp.array(weights), results

    @with_session
    def get_weighted_sum_stats(self, t: int = None) \
            -> (List[float], List[dict]):
        """
        Population's weighted summary statistics.
        These weights do not necessarily sum up to 1.
        In case more than one simulation per parameter is performed and
        accepted, the sum might be larger.

        Parameters
        ----------

        t: int, optional (default = self.max_t)
            Population index.
            If t is None, the latest population is selected.

        Returns
        -------

        (weights, sum_stats): (List[float], List[dict])
            In the same order in the first array the weights (multiplied by
            the model probabilities), and tin the second array the summary
            statistics.
        """

        if t is None:
            t = self.max_t
        else:
            t = int(t)

        models = (self._session.query(Model)
                  .join(Population).join(ABCSMC)
                  .filter(ABCSMC.id == self.id)
                  .filter(Population.t == t)
                  .options(
                      subqueryload(Model.particles)
                      .subqueryload(Particle.samples)
                      .subqueryload(Sample.summary_statistics))
                  .all())

        all_weights = []
        all_sum_stats = []

        for model in models:
            for particle in model.particles:
                weight = particle.w * model.p_model
                for sample in particle.samples:
                    # extract sum stats
                    sum_stats = {}
                    for ss in sample.summary_statistics:
                        sum_stats[ss.name] = ss.value
                    all_weights.append(weight)
                    all_sum_stats.append(sum_stats)

        return all_weights, all_sum_stats

    @with_session
    def get_population(self, t: int = None):
        """
        Create a pyabc.Population object containing all particles,
        as far as those can be recreated from the database. In particular,
        rejected particles are currently not stored.

        Parameters
        ----------

        t: int, optional (default = self.max_t)
            The population index.
        """
        if t is None:
            t = self.max_t
        else:
            t = int(t)

        models = (self._session.query(Model)
                  .join(Population).join(ABCSMC)
                  .options(
                      subqueryload(Model.particles)
                      .subqueryload(Particle.samples)
                      .subqueryload(Sample.summary_statistics),
                      subqueryload(Model.particles)
                      .subqueryload(Particle.parameters))
                  .filter(ABCSMC.id == self.id)
                  .filter(Population.t == t)
                  .all())

        py_particles = []

        # iterate over models
        for model in models:
            # model id
            py_m = model.m
            for particle in model.particles:
                # weight
                py_weight = particle.w * model.p_model

                # parameter
                py_parameter = {}
                for parameter in particle.parameters:
                    py_parameter[parameter.name] = parameter.value
                py_parameter = PyParameter(**py_parameter)

                # samples
                py_accepted_sum_stats = []
                py_accepted_distances = []
                for sample in particle.samples:
                    # summary statistic
                    py_sum_stat = {}
                    for sum_stat in sample.summary_statistics:
                        py_sum_stat[sum_stat.name] = sum_stat.value
                    py_accepted_sum_stats.append(py_sum_stat)

                    # distance
                    py_distance = sample.distance
                    py_accepted_distances.append(py_distance)

                # create particle
                py_particle = PyParticle(
                    m=py_m,
                    parameter=py_parameter,
                    weight=py_weight,
                    accepted_sum_stats=py_accepted_sum_stats,
                    accepted_distances=py_accepted_distances,
                    rejected_sum_stats=[],
                    rejected_distances=[],
                    accepted=True)
                py_particles.append(py_particle)

        # create population
        py_population = PyPopulation(py_particles)

        return py_population

    @with_session
    def get_population_strategy(self):
        """

        Returns
        -------
        population_strategy:
            The population strategy.
        """
        abc = self._session.query(ABCSMC).filter(ABCSMC.id == self.id).one()
        return json.loads(abc.population_strategy)

    @with_session
    def get_population_extended(self, *, m: Union[int, None] = None,
                                t: Union[int, str] = "last",
                                tidy: bool = True) \
            -> pd.DataFrame:
        """
        Get extended population information, including parameters, distances,
        summary statistics, weights and more.

        Parameters
        ----------

        m: int or None, optional (default = None)
            The model to query. If omitted, all models are returned.

        t: int or str, optional (default = "last")
            Can be "last" or "all", or a population index (i.e. an int).
            In case of "all", all populations are returned.
            If "last", only the last population is returned, for an int value
            only the corresponding population at that time index.

        tidy: bool, optional
            If True, try to return a tidy DataFrame, where the individual
            parameters and summary statistics are pivoted.
            Setting tidy to true will only work for a single model and
            a single population.

        Returns
        -------

        full_population: DataFrame
        """
        query = (self._session.query(Population.t,
                                     Population.epsilon,
                                     Population.nr_samples.label("samples"),
                                     Model.m,
                                     Model.name.label("model_name"),
                                     Model.p_model,
                                     Particle.w,
                                     Particle.id.label("particle_id"),
                                     Sample.distance,
                                     Parameter.name.label("par_name"),
                                     Parameter.value.label("par_val"),
                                     SummaryStatistic.name
                                     .label("sumstat_name"),
                                     SummaryStatistic.value
                                     .label("sumstat_val"),
                                     )
                 .join(ABCSMC)
                 .join(Model)
                 .join(Particle)
                 .join(Sample)
                 .join(SummaryStatistic)
                 .join(Parameter)
                 .filter(ABCSMC.id == self.id)
                 )

        if m is not None:
            query = query.filter(Model.m == m)

        if t == "last":
            t = self.max_t

        # if t is not "all", filter for time point t
        if t != "all":
            query = query.filter(Population.t == t)

        df = pd.read_sql_query(query.statement, self._engine)

        if len(df.m.unique()) == 1:
            del df["m"]
            del df["model_name"]
            del df["p_model"]

        if isinstance(t, int):
            del df["t"]

        if tidy:
            if isinstance(t, int) and "m" not in df:
                df = df.set_index("particle_id")
                df_unique = (df[["distance", "w"]]
                             .drop_duplicates())

                df_par = (df[["par_name", "par_val"]]
                          .reset_index()
                          .drop_duplicates(subset=["particle_id",
                                                   "par_name"])
                          .pivot(index="particle_id",
                                 columns="par_name",
                                 values="par_val"))
                df_par.columns = ["par_" + c
                                  for c in df_par.columns]

                df_sumstat = (df[["sumstat_name", "sumstat_val"]]
                              .reset_index()
                              .drop_duplicates(subset=["particle_id",
                                                       "sumstat_name"])
                              .pivot(index="particle_id",
                                     columns="sumstat_name",
                                     values="sumstat_val"))
                df_sumstat.columns = ["sumstat_" + c
                                      for c in df_sumstat.columns]

                df_tidy = (df_unique
                           .merge(df_par,
                                  left_index=True,
                                  right_index=True)
                           .merge(df_sumstat,
                                  left_index=True,
                                  right_index=True))
                df = df_tidy

        return df

    @with_session
    def get_ground_truth_parameter(self) -> PyParameter:
        """
        Create a pyabc.Parameter object from the ground truth parameters
        saved in the database, if existent.

        Returns
        -------
            A PyParameter dictionary.
        """
        # extract gt par from PRE_TIME iteration
        pars = (self._session.query(Parameter)
                .join(Particle)
                .join(Model)
                .join(Population)
                .join(ABCSMC)
                .filter(ABCSMC.id == self.id)
                .filter(Population.t == self.PRE_TIME)
                .filter(Model.p_model == 1)
                .all())
        # create dict
        dct = {par.name: par.value for par in pars}
        # return as pyabc.Parameter
        return PyParameter(dct)<|MERGE_RESOLUTION|>--- conflicted
+++ resolved
@@ -237,11 +237,7 @@
             -> (pd.DataFrame, np.ndarray):
         """
         Returns the weighted population sample for model m and timepoint t
-<<<<<<< HEAD
-        as a pd.DataFrame.
-=======
         as a pandas DataFrame.
->>>>>>> 32c7d6b1
 
         Parameters
         ----------
@@ -290,18 +286,11 @@
 
         Parameters
         ----------
-
         t: int, optional (default = -1)
             Population index.
 
-<<<<<<< HEAD
-        Returnes
-        --------
-=======
-        Returns
-        -------
->>>>>>> 32c7d6b1
-
+        Returns
+        -------
         model_names: List[str]
             List of model names.
         """
