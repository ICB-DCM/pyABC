--- conflicted
+++ resolved
@@ -43,7 +43,7 @@
             Returns on demand the distances for initializing the epsilon.
         get_all_records: Callable[[], List[dict]]
             Returns on demand a list of information obtained from all
-            particles.
+            particles sampled in the previous iteration.
         max_nr_populations: int
             The maximum number of populations.
         acceptor_config: dict
@@ -57,10 +57,7 @@
     def update(self,
                t: int,
                get_weighted_distances: Callable[[], pd.DataFrame],
-<<<<<<< HEAD
                get_all_records: Callable[[], List[dict]],
-=======
->>>>>>> 6cec573b
                acceptance_rate: float,
                acceptor_config: dict):
         """
