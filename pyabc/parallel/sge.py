--- conflicted
+++ resolved
@@ -358,11 +358,7 @@
 export MKL_NUM_THREADS=$NSLOTS
 export PYTHONPATH={pythonpath}
 {executable} -m pyabc.parallel.execute_sge_array_job {tmp_dir} $SGE_TASK_ID
-<<<<<<< HEAD
-{executable} -m pyabc.parallel.cleanup_sge_array_job {tmp_dir} $SGE_TASK_ID
-=======
 {pexecutable} -m pyabc.parallel.cleanup_sge_array_job {tmp_dir} $SGE_TASK_ID
->>>>>>> e521734c
 """.format(tmp_dir=tmp_dir, nr_elements=nr_tasks,
            current_working_directory=os.getcwd(),
            RAM=self.memory, time=self.time,
