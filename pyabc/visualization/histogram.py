--- conflicted
+++ resolved
@@ -110,13 +110,8 @@
 
 def plot_histogram_2d_lowlevel(
         df: pd.DataFrame, w: pd.DataFrame,
-<<<<<<< HEAD
-        x, y, xmin=None, xmax=None, ymin=None, ymax=None, ax=None, refval=None,
-        **kwargs):
-=======
-        x, y, xmin=None, xmax=None, ymin=None,
-        ymax=None, ax=None, refval=None, **kwargs):
->>>>>>> 0d8b9de7
+        x, y, xmin=None, xmax=None, ymin=None, ymax=None, ax=None,
+        refval=None, **kwargs):
     """
     Lowlevel interface for plot_histogram_2d (see there for the remaining
     parameters).
