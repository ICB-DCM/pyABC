--- conflicted
+++ resolved
@@ -50,13 +50,6 @@
         Same as `show_kde_max`, but here the KDE is applied componentwise.
     size: tuple of float
         Size of the plot.
-<<<<<<< HEAD
-
-    Returns
-    -------
-
-    arr_ax: Array of generated axes.
-=======
     refval: dict, optional (default = None)
         A dictionary of reference parameter values to plot for each of
         `par_names`.
@@ -64,7 +57,11 @@
         The KDE to use for `show_kde_max`.
     kde_1d: Transition, optional (default = MultivariateNormalTransition)
         The KDE to use for `show_kde_max_1d`.
->>>>>>> d59fe5c5
+
+    Returns
+    -------
+
+    arr_ax: Array of generated axes.
     """
     if levels is None:
         levels = [0.95]
