from pyabc import History
import pytest
import os
from pyabc.parameters import Parameter
from pyabc.population import Particle, Population
import numpy as np
import tempfile
import scipy as sp
import pandas as pd
from rpy2.robjects import r
from rpy2.robjects import pandas2ri
from pyabc.storage.df_to_file import sumstat_to_json
import pickle


def example_df():
    return pd.DataFrame({"col_a": [1, 2],
                         "col_b": [1.1, 2.2],
                         "col_c": ["foo", "bar"]},
                        index=["ind_first", "ind_second"])


def path():
    return os.path.join(tempfile.gettempdir(), "history_test.db")


@pytest.fixture(params=["file", "memory"])
def history(request):
    # Test in-memory and filesystem based database
    if request.param == "file":
        this_path = "/" + path()
    elif request.param == "memory":
        this_path = ""
    else:
        raise Exception(f"Bad database type for testing: {request.param}")
    model_names = ["fake_name_{}".format(k) for k in range(50)]
    h = History("sqlite://" + this_path)
    h.store_initial_data(0, {}, {}, {}, model_names,
                         "", "", '{"name": "pop_strategy_str_test"}')
    yield h
    if request.param == "file":
        try:
            os.remove(this_path)
        except FileNotFoundError:
            pass


@pytest.fixture
def history_uninitialized():
    # Don't use memory database for testing.
    # A real file with disconnect and reconnect is closer to the real scenario
    this_path = path()
    h = History("sqlite:///" + this_path)
    yield h
    try:
        os.remove(this_path)
    except FileNotFoundError:
        pass


def rand_pop(m: int):
    """
    Create a population for model m, of random size >= 3.

    Parameters
    ----------
    m: int

        the model number

    Returns
    -------

    """
    pop = [
        Particle(m=m,
                 parameter=Parameter({"a": np.random.randint(10),
                                      "b": np.random.randn()}),
                 weight=sp.rand() * 42,
                 accepted_sum_stats=[{"ss_float": 0.1,
                                      "ss_int": 42,
                                      "ss_str": "foo bar string",
                                      "ss_np": sp.rand(13, 42),
                                      "ss_df": example_df()}],
                 accepted_distances=[sp.rand()])
        for _ in range(np.random.randint(10) + 3)]
    return pop


def test_single_particle_save_load(history: History):
    particle_list = [
        Particle(m=0,
                 parameter=Parameter({"a": 23, "b": 12}),
                 weight=.2,
                 accepted_sum_stats=[{"ss": .1}],
                 accepted_distances=[.1])
    ]
    history.append_population(0, 42, Population(particle_list), 2, [""])

    df, w = history.get_distribution(0, 0)
    assert w[0] == 1
    assert df.a.iloc[0] == 23
    assert df.b.iloc[0] == 12


<<<<<<< HEAD
def test_saves_no_sum_stats(history: History):
=======
def test_save_no_sum_stats(history: History):
    """
    Test that what has been stored can be retrieved correctly
    also when no sum stats are saved.
    """
>>>>>>> 21269bd6
    particle_list = []
    for _ in range(0, 6):
        particle = Particle(
            m=0,
            parameter=Parameter({"th0": np.random.random()}),
            weight=.2,
            accepted_sum_stats=[{"ss0": np.random.random(),
                                 "ss1": np.random.random()}],
            accepted_distances=[np.random.random()])
        particle_list.append(particle)

    population = Population(particle_list)

    # do not save sum stats
    # use the attribute first to make sure we have no typo
    print(history.stores_sum_stats)
    history.stores_sum_stats = False

    # test some basic routines
    history.append_population(t=0, current_epsilon=42.97,
                              population=population,
                              nr_simulations=10,
                              model_names=[""])

    history.get_distribution(0, 0)

<<<<<<< HEAD
    # test whether weights and distances returned corretly
    weighted_distances_h = history.get_weighted_distances()
    weighted_distances = population.get_weighted_distances()
    assert (weighted_distances_h[['distance', 'w']]
            == weighted_distances[['distance', 'w']]).all().all()

    history.get_weighted_sum_stats(t=0)
=======
    weights, sum_stats = history.get_weighted_sum_stats(t=0)
    # all particles should be contained nontheless
    assert len(weights) == len(particle_list)
    for sum_stat in sum_stats:
        # should be empty
        assert not sum_stat

>>>>>>> 21269bd6
    history.get_population_extended()


def test_get_population(history: History):
    population = Population(rand_pop(0))
    history.append_population(t=0, current_epsilon=7.0,
                              population=population,
                              nr_simulations=200,
                              model_names=["m0"])
    population_h = history.get_population(t=0)

    # length
    assert len(population) == len(population_h)

    # distances
    distances = sum((p.accepted_distances
                     for p in population.get_list()), [])
    distances_h = sum((p.accepted_distances
                       for p in population_h.get_list()), [])
    for d0, d1 in zip(distances, distances_h):
        assert np.isclose(d0, d1)

    # weights
    weights = [p.weight for p in population.get_list()]
    weights_h = [p.weight for p in population_h.get_list()]
    for w0, w1 in zip(weights, weights_h):
        assert np.isclose(w0, w1)


def test_single_particle_save_load_np_int64(history: History):
    # Test if np.int64 can also be used for indexing
    # This is an important test!!!
    m_list = [0, np.int64(0)]
    t_list = [0, np.int64(0)]
    particle_list = [Particle(
        m=0,
        parameter=Parameter({"a": 23, "b": 12}),
        weight=.2,
        accepted_sum_stats=[{"ss": .1}],
        accepted_distances=[.1])]
    history.append_population(0, 42, Population(particle_list), 2, [""])

    for m in m_list:
        for t in t_list:
            df, w = history.get_distribution(m, t)
            assert w[0] == 1
            assert df.a.iloc[0] == 23
            assert df.b.iloc[0] == 12


def test_sum_stats_save_load(history: History):
    arr = sp.random.rand(10)
    arr2 = sp.random.rand(10, 2)
    particle_list = [
        Particle(m=0,
                 parameter=Parameter({"a": 23, "b": 12}),
                 weight=.2,
                 accepted_sum_stats=[{"ss1": .1, "ss2": arr2,
                                      "ss3": example_df(),
                                      "rdf0": r["faithful"]}],
                 # TODO: check why iris fails
                 accepted_distances=[.1]),
        Particle(m=0,
                 parameter=Parameter({"a": 23, "b": 12}),
                 weight=.2,
                 accepted_sum_stats=[{"ss12": .11, "ss22": arr,
                                      "ss33": example_df(),
                                      "rdf": r["mtcars"]}],
                 accepted_distances=[.1])]

    history.append_population(0, 42,
                              Population(particle_list), 2, ["m1", "m2"])
    weights, sum_stats = history.get_weighted_sum_stats_for_model(0, 0)
    assert (weights == 0.5).all()
    assert sum_stats[0]["ss1"] == .1
    assert (sum_stats[0]["ss2"] == arr2).all()
    assert (sum_stats[0]["ss3"] == example_df()).all().all()
    assert (sum_stats[0]["rdf0"] == pandas2ri.ri2py(r["faithful"])).all().all()
    assert sum_stats[1]["ss12"] == .11
    assert (sum_stats[1]["ss22"] == arr).all()
    assert (sum_stats[1]["ss33"] == example_df()).all().all()
    assert (sum_stats[1]["rdf"] == pandas2ri.ri2py(r["mtcars"])).all().all()


def test_total_nr_samples(history: History):
    particle_list = [
        Particle(m=0,
                 parameter=Parameter({"a": 23, "b": 12}),
                 weight=.2,
                 accepted_sum_stats=[{"ss": .1}],
                 accepted_distances=[.1])]
    population = Population(particle_list)
    history.append_population(0, 42, population, 4234, ["m1"])
    history.append_population(0, 42, population, 3, ["m1"])

    assert 4237 == history.total_nr_simulations


def test_t_count(history: History):
    particle_list = [
        Particle(m=0,
                 parameter=Parameter({"a": 23, "b": 12}),
                 weight=.2,
                 accepted_sum_stats=[{"ss": .1}],
                 accepted_distances=[.1])]
    for t in range(1, 10):
        history.append_population(t, 42, Population(particle_list), 2, ["m1"])
        assert t == history.max_t


def test_dataframe_storage_readout():
    path = os.path.join(tempfile.gettempdir(), "history_test.db")
    model_names = ["fake_name"] * 5

    def make_hist():
        h = History("sqlite:///" + path)
        h.store_initial_data(0, {}, {}, {}, model_names, "", "", "")
        return h

    pops = {}
    histories = [make_hist() for _ in range(4)]
    for h in histories:
        for t in range(4):
            particle_list = []
            for m in range(5):
                pops[(h, m, t)] = rand_pop(m)
                for particle in pops[(h, m, t)]:
                    particle_list.append(particle)
            h.append_population(t, .1, Population(particle_list), 2,
                                model_names)

    for h in histories:
        for t in range(4):
            for m in range(5):
                pop = pops[(h, m, t)]
                expected_particles_list = [p.parameter for p in pop]
                pars_df, w = h.get_distribution(m, t)
                # use range(len and not zip on dataframe to not stop early
                # in case of population not completely stored
                assert np.isclose(w.sum(), 1)
                for part_nr in range(len(expected_particles_list)):
                    expected_par = expected_particles_list[part_nr]
                    actual_par = pars_df.iloc[part_nr]
                    assert expected_par.a == actual_par.a
                    assert expected_par.b == actual_par.b

    try:
        os.remove(path)
    except FileNotFoundError:
        pass


def test_population_retrieval(history: History):
    history.append_population(1, .23, Population(rand_pop(0)), 234, ["m1"])
    history.append_population(2, .123, Population(rand_pop(0)), 345, ["m1"])
    history.append_population(2, .1235,
                              Population(rand_pop(5)), 20345, ["m1"] * 6)
    history.append_population(3, .12330, Population(rand_pop(30)), 30345,
                              ["m1"] * 31)
    df = history.get_all_populations()

    assert df[df.t == 1].epsilon.iloc[0] == .23
    assert df[df.t == 2].epsilon.iloc[0] == .123
    assert df[df.t == 2].epsilon.iloc[1] == .1235
    assert df[df.t == 3].epsilon.iloc[0] == .12330

    assert df[df.t == 1].samples.iloc[0] == 234
    assert df[df.t == 2].samples.iloc[0] == 345
    assert df[df.t == 2].samples.iloc[1] == 20345
    assert df[df.t == 3].samples.iloc[0] == 30345

    assert history.alive_models(1) == [0]
    assert history.alive_models(2) == [0, 5]
    assert history.alive_models(3) == [30]
    print("ID", history.id)


def test_population_strategy_storage(history):
    res = history.get_population_strategy()
    assert res["name"] == "pop_strategy_str_test"


def test_model_probabilities(history):
    history.append_population(1, .23, Population(rand_pop(3)), 234,
                              ["m0", "m1", "m2", "m3"])
    probs = history.get_model_probabilities(1)
    assert probs.p[3] == 1
    assert probs.index.tolist() == [3]


def test_model_probabilities_all(history):
    history.append_population(1, .23, Population(rand_pop(3)), 234,
                              ["m0", "m1", "m2", "m3"])
    probs = history.get_model_probabilities()
    assert (probs[3].values == np.array([1])).all()


@pytest.fixture(params=[0, None], ids=["GT=0", "GT=None"])
def gt_model(request):
    return request.param


def test_observed_sum_stats(history_uninitialized: History, gt_model):
    h = history_uninitialized
    obs_sum_stats = {"s1": 1,
                     "s2": 1.1,
                     "s3": np.array(.1),
                     "s4": np.random.rand(10)}
    h.store_initial_data(gt_model, {}, obs_sum_stats, {}, [""], "", "", "")

    h2 = History(h.db_identifier)
    loaded_sum_stats = h2.observed_sum_stat()

    for k in ["s1", "s2", "s3"]:
        assert loaded_sum_stats[k] == obs_sum_stats[k]

    assert (loaded_sum_stats["s4"] == obs_sum_stats["s4"]).all()
    assert loaded_sum_stats["s1"] == obs_sum_stats["s1"]
    assert loaded_sum_stats["s2"] == obs_sum_stats["s2"]
    assert loaded_sum_stats["s3"] == obs_sum_stats["s3"]
    assert loaded_sum_stats["s4"] is not obs_sum_stats["s4"]


def test_model_name_load(history_uninitialized: History):
    h = history_uninitialized
    model_names = ["m1", "m2", "m3"]
    h.store_initial_data(0, {}, {}, {}, model_names, "", "", "")

    h2 = History(h.db_identifier)
    model_names_loaded = h2.model_names()
    assert model_names == model_names_loaded


def test_model_name_load_no_gt_model(history_uninitialized: History):
    h = history_uninitialized
    model_names = ["m1", "m2", "m3"]
    h.store_initial_data(None, {}, {}, {}, model_names, "", "", "")

    h2 = History(h.db_identifier)
    model_names_loaded = h2.model_names()
    assert model_names == model_names_loaded


def test_model_name_load_single_with_pop(history_uninitialized: History):
    h = history_uninitialized
    model_names = ["m1"]
    h.store_initial_data(0, {}, {}, {}, model_names, "", "", "")
    particle_list = [
        Particle(m=0,
                 parameter=Parameter({"a": 23, "b": 12}),
                 weight=.2,
                 accepted_sum_stats=[{"ss": .1}],
                 accepted_distances=[.1])]
    h.append_population(0, 42, Population(particle_list), 2, model_names)

    h2 = History(h.db_identifier)
    model_names_loaded = h2.model_names()
    assert model_names == model_names_loaded


def test_population_to_df(history: History):
    # TODO this test is not very good yet
    for t in range(3):
        for m in range(4):
            history.append_population(t, .23, Population(rand_pop(m)), 234,
                                      ["m0", "m1", "m2", "m3"])
    df = history.get_population_extended(m=0)
    df_js = sumstat_to_json(df)
    assert len(df) == len(df_js)


def test_pickle(history: History):
    pickle.dumps(history)<|MERGE_RESOLUTION|>--- conflicted
+++ resolved
@@ -103,15 +103,11 @@
     assert df.b.iloc[0] == 12
 
 
-<<<<<<< HEAD
-def test_saves_no_sum_stats(history: History):
-=======
 def test_save_no_sum_stats(history: History):
     """
     Test that what has been stored can be retrieved correctly
     also when no sum stats are saved.
     """
->>>>>>> 21269bd6
     particle_list = []
     for _ in range(0, 6):
         particle = Particle(
@@ -136,17 +132,15 @@
                               nr_simulations=10,
                               model_names=[""])
 
+    # just call
     history.get_distribution(0, 0)
 
-<<<<<<< HEAD
-    # test whether weights and distances returned corretly
+    # test whether weights and distances returned correctly
     weighted_distances_h = history.get_weighted_distances()
     weighted_distances = population.get_weighted_distances()
     assert (weighted_distances_h[['distance', 'w']]
             == weighted_distances[['distance', 'w']]).all().all()
 
-    history.get_weighted_sum_stats(t=0)
-=======
     weights, sum_stats = history.get_weighted_sum_stats(t=0)
     # all particles should be contained nontheless
     assert len(weights) == len(particle_list)
@@ -154,7 +148,6 @@
         # should be empty
         assert not sum_stat
 
->>>>>>> 21269bd6
     history.get_population_extended()
 
 
