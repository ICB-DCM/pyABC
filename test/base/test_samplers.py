import multiprocessing
import pytest
import numpy as np
import scipy.stats as st
from concurrent.futures import ThreadPoolExecutor, ProcessPoolExecutor
from pyabc.sampler import (SingleCoreSampler,
                           MappingSampler,
                           MulticoreParticleParallelSampler,
                           DaskDistributedSampler,
                           ConcurrentFutureSampler,
                           MulticoreEvalParallelSampler,
                           RedisEvalParallelSamplerServerStarter)
import pyabc
import logging
import os
import tempfile

logger = logging.getLogger(__name__)


def multi_proc_map(f, x):
    with multiprocessing.Pool() as pool:
        res = pool.map(f, x)
    return res


class GenericFutureWithProcessPool(ConcurrentFutureSampler):
    def __init__(self, map_=None):
        cfuture_executor = ProcessPoolExecutor(max_workers=8)
        client_max_jobs = 8
        super().__init__(cfuture_executor, client_max_jobs)


class GenericFutureWithProcessPoolBatch(ConcurrentFutureSampler):
    def __init__(self, map_=None):
        cfuture_executor = ProcessPoolExecutor(max_workers=8)
        client_max_jobs = 8
        batch_size = 15
        super().__init__(cfuture_executor, client_max_jobs,
                         batch_size=batch_size)


class GenericFutureWithThreadPool(ConcurrentFutureSampler):
    def __init__(self, map_=None):
        cfuture_executor = ThreadPoolExecutor(max_workers=8)
        client_max_jobs = 8
        super().__init__(cfuture_executor, client_max_jobs)


class MultiProcessingMappingSampler(MappingSampler):
    def __init__(self, map_=None):
        super().__init__(multi_proc_map)


class DaskDistributedSamplerBatch(DaskDistributedSampler):
    def __init__(self, map_=None):
        batch_size = 20
        super().__init__(batch_size=batch_size)


class WrongOutputSampler(SingleCoreSampler):
    def sample_until_n_accepted(
            self, n, simulate_one, t, max_eval=np.inf, all_accepted=False,
            **kwargs):
        return super().sample_until_n_accepted(
<<<<<<< HEAD
            n+1, simulate_one, t, max_eval, all_accepted=False, **kwargs)
=======
            n+1, simulate_one, t, max_eval=max_eval,
            all_accepted=False, **kwargs)
>>>>>>> 1831aead


def RedisEvalParallelSamplerWrapper():
    return RedisEvalParallelSamplerServerStarter(batch_size=5)


def RedisEvalParallelSamplerLookAheadWrapper():
    return RedisEvalParallelSamplerServerStarter(batch_size=5, look_ahead=True)


def PicklingMulticoreParticleParallelSampler():
    return MulticoreParticleParallelSampler(pickle=True)


def PicklingMulticoreEvalParallelSampler():
    return MulticoreEvalParallelSampler(pickle=True)


@pytest.fixture(params=[SingleCoreSampler,
                        RedisEvalParallelSamplerWrapper,
                        MulticoreEvalParallelSampler,
                        MultiProcessingMappingSampler,
                        MulticoreParticleParallelSampler,
                        PicklingMulticoreParticleParallelSampler,
                        PicklingMulticoreEvalParallelSampler,
                        MappingSampler,
                        DaskDistributedSampler,
                        DaskDistributedSamplerBatch,
                        GenericFutureWithThreadPool,
                        GenericFutureWithProcessPool,
                        GenericFutureWithProcessPoolBatch,
                        ])
def sampler(request):
    s = request.param()
    try:
        yield s
    finally:
        # release all resources
        try:
            s.shutdown()
        except AttributeError:
            pass


@pytest.fixture
def redis_starter_sampler(request):
    s = RedisEvalParallelSamplerServerStarter(batch_size=5)
    try:
        yield s
    finally:
        # release all resources
        s.shutdown()


def basic_testcase():
    """A simple test model."""
    def model(p):
        return {"y": p['p0'] + 0.1 * np.random.randn(10)}

    prior = pyabc.Distribution(
        p0=pyabc.RV('uniform', -5, 10), p1=pyabc.RV('uniform', -2, 2))

    def distance(y1, y2):
        return np.abs(y1['y'] - y2['y']).sum()

    obs = {'y': 1}
    return model, prior, distance, obs


def test_two_competing_gaussians_multiple_population(db_path, sampler):
    two_competing_gaussians_multiple_population(
        db_path, sampler, 1)


def test_two_competing_gaussians_multiple_population_2_evaluations(
        db_path, redis_starter_sampler):
    two_competing_gaussians_multiple_population(db_path,
                                                redis_starter_sampler, 2)


def two_competing_gaussians_multiple_population(db_path, sampler, n_sim):
    # Define a gaussian model
    sigma = .5

    def model(args):
        return {"y": st.norm(args['x'], sigma).rvs()}

    # We define two models, but they are identical so far
    models = [model, model]
    models = list(map(pyabc.SimpleModel, models))

    # However, our models' priors are not the same. Their mean differs.
    mu_x_1, mu_x_2 = 0, 1
    parameter_given_model_prior_distribution = [
        pyabc.Distribution(x=pyabc.RV("norm", mu_x_1, sigma)),
        pyabc.Distribution(x=pyabc.RV("norm", mu_x_2, sigma)),
    ]

    # We plug all the ABC setup together
    nr_populations = 2
    pop_size = pyabc.ConstantPopulationSize(23, nr_samples_per_parameter=n_sim)
    abc = pyabc.ABCSMC(models, parameter_given_model_prior_distribution,
                       pyabc.PercentileDistance(measures_to_use=["y"]),
                       pop_size,
                       eps=pyabc.MedianEpsilon(),
                       sampler=sampler)

    # Finally we add meta data such as model names and
    # define where to store the results
    # y_observed is the important piece here: our actual observation.
    y_observed = 1
    abc.new(db_path, {"y": y_observed})

    # We run the ABC with 3 populations max
    minimum_epsilon = .05
    history = abc.run(minimum_epsilon, max_nr_populations=nr_populations)

    # Evaluate the model probabilities
    mp = history.get_model_probabilities(history.max_t)

    def p_y_given_model(mu_x_model):
        res = st.norm(mu_x_model, np.sqrt(sigma**2 + sigma**2)).pdf(y_observed)
        return res

    p1_expected_unnormalized = p_y_given_model(mu_x_1)
    p2_expected_unnormalized = p_y_given_model(mu_x_2)
    p1_expected = p1_expected_unnormalized / (p1_expected_unnormalized
                                              + p2_expected_unnormalized)
    p2_expected = p2_expected_unnormalized / (p1_expected_unnormalized
                                              + p2_expected_unnormalized)
    assert history.max_t == nr_populations-1
    # the next line only tests if we obtain correct numerical types
    try:
        mp0 = mp.p[0]
    except KeyError:
        mp0 = 0

    try:
        mp1 = mp.p[1]
    except KeyError:
        mp1 = 0

    assert abs(mp0 - p1_expected) + abs(mp1 - p2_expected) < np.inf

    # check that sampler only did nr_particles samples in first round
    pops = history.get_all_populations()
    # since we had calibration (of epsilon), check that was saved
    pre_evals = pops[pops['t'] == pyabc.History.PRE_TIME]['samples'].values
    assert pre_evals >= pop_size.nr_particles
    # our samplers should not have overhead in calibration, except batching
    batch_size = sampler.batch_size if hasattr(sampler, 'batch_size') else 1
    max_expected = pop_size.nr_particles + batch_size - 1
    if pre_evals > max_expected:
        # Violations have been observed occasionally for the redis server
        # due to runtime conditions with the increase of the evaluations
        # counter. This could be overcome, but as it usually only happens
        # for low-runtime models, this should not be a problem. Thus, only
        # print a warning here.
        logger.warning(
            f"Had {pre_evals} simulations in the calibration iteration, "
            f"but a maximum of {max_expected} would have been sufficient for "
            f"the population size of {pop_size.nr_particles}.")


def test_progressbar(sampler):
    """Test whether using a progress bar gives any errors."""
    model, prior, distance, obs = basic_testcase()

    abc = pyabc.ABCSMC(
        model, prior, distance, sampler=sampler, population_size=20)
    abc.new(db=pyabc.create_sqlite_db_id(), observed_sum_stat=obs)
    abc.run(max_nr_populations=3)


def test_in_memory(redis_starter_sampler):
    db_path = "sqlite://"
    two_competing_gaussians_multiple_population(db_path,
                                                redis_starter_sampler, 1)


def test_wrong_output_sampler():
    sampler = WrongOutputSampler()

    def simulate_one():
        return pyabc.Particle(m=0, parameter={}, weight=0,
                              accepted_sum_stats=[], accepted_distances=[],
                              accepted=True)
    with pytest.raises(AssertionError):
        sampler.sample_until_n_accepted(5, simulate_one, 0)


def test_redis_multiprocess():
    def simulate_one():
        accepted = np.random.randint(2)
        return pyabc.Particle(0, {}, 0.1, [], [], accepted)

<<<<<<< HEAD
    sample = sampler.sample_until_n_accepted(10, simulate_one, 0)
    assert 10 == len(sample.get_accepted_population())
    sampler.cleanup()
=======
    sampler = RedisEvalParallelSamplerServerStarter(
        batch_size=3, workers=1, processes_per_worker=2)
    try:
        # id needs to be set
        sampler.set_analysis_id("ana_id")
>>>>>>> 1831aead

        sample = sampler.sample_until_n_accepted(10, simulate_one, 0)
        assert 10 == len(sample.get_accepted_population())
    finally:
        sampler.shutdown()


def test_redis_catch_error():
    def model(pars):
        if np.random.uniform() < 0.1:
            raise ValueError("error")
        return {'s0': pars['p0'] + 0.2 * np.random.uniform()}

    def distance(s0, s1):
        return abs(s0['s0'] - s1['s0'])

    prior = pyabc.Distribution(p0=pyabc.RV("uniform", 0, 10))
    sampler = RedisEvalParallelSamplerServerStarter(
        batch_size=3, workers=1, processes_per_worker=1)
    try:
        abc = pyabc.ABCSMC(
            model, prior, distance, sampler=sampler, population_size=10)

        db_file = "sqlite:///" + os.path.join(tempfile.gettempdir(), "test.db")
        data = {'s0': 2.8}
        abc.new(db_file, data)
        abc.run(minimum_epsilon=.1, max_nr_populations=3)
    finally:
        sampler.shutdown()


def test_redis_pw_protection():
    def simulate_one():
        accepted = np.random.randint(2)
        return pyabc.Particle(0, {}, 0.1, [], [], accepted)

    sampler = RedisEvalParallelSamplerServerStarter(  # noqa: S106
        password="daenerys")
    try:
        # needs to be always set
        sampler.set_analysis_id("ana_id")
        sample = sampler.sample_until_n_accepted(10, simulate_one, 0)
        assert 10 == len(sample.get_accepted_population())
    finally:
        sampler.shutdown()


<<<<<<< HEAD
    sample = sampler.sample_until_n_accepted(10, simulate_one, 0)
    assert 10 == len(sample.get_accepted_population())
    sampler.cleanup()
=======
def test_redis_continuous_analyses():
    """Test correct behavior of the redis server with multiple analyses."""
    sampler = RedisEvalParallelSamplerServerStarter()
    try:
        sampler.set_analysis_id("id1")
        # try "starting a new run while the old one has not finished yet"
        with pytest.raises(AssertionError) as e:
            sampler.set_analysis_id("id2")
        assert "busy with an analysis " in str(e.value)
        # after stopping it should work
        sampler.stop()
        sampler.set_analysis_id("id2")
    finally:
        sampler.shutdown()


def test_redis_look_ahead():
    """Test the redis sampler in look-ahead mode."""
    model, prior, distance, obs = basic_testcase()
    eps = pyabc.ListEpsilon([20, 10, 5])
    sampler = RedisEvalParallelSamplerLookAheadWrapper()
    try:
        abc = pyabc.ABCSMC(
            model, prior, distance, sampler=sampler,
            population_size=10, eps=eps)
        abc.new(pyabc.create_sqlite_db_id(), obs)
        h = abc.run(max_nr_populations=3)
    finally:
        sampler.shutdown()

    assert h.n_populations == 3


def test_redis_look_ahead_error():
    """Test whether the look-ahead mode fails as expected."""
    model, prior, distance, obs = basic_testcase()
    sampler = RedisEvalParallelSamplerLookAheadWrapper()
    # adaptive epsilon
    try:
        abc = pyabc.ABCSMC(
            model, prior, distance, sampler=sampler, population_size=10)
        abc.new(pyabc.create_sqlite_db_id(), obs)
        with pytest.raises(Exception):
            abc.run(max_nr_populations=3)
    finally:
        sampler.shutdown()
>>>>>>> 1831aead
<|MERGE_RESOLUTION|>--- conflicted
+++ resolved
@@ -60,15 +60,11 @@
 
 class WrongOutputSampler(SingleCoreSampler):
     def sample_until_n_accepted(
-            self, n, simulate_one, t, max_eval=np.inf, all_accepted=False,
-            **kwargs):
+            self, n, simulate_one, t, *,
+            max_eval=np.inf, all_accepted=False, ana_vars=None):
         return super().sample_until_n_accepted(
-<<<<<<< HEAD
-            n+1, simulate_one, t, max_eval, all_accepted=False, **kwargs)
-=======
             n+1, simulate_one, t, max_eval=max_eval,
-            all_accepted=False, **kwargs)
->>>>>>> 1831aead
+            all_accepted=all_accepted, ana_vars=ana_vars)
 
 
 def RedisEvalParallelSamplerWrapper():
@@ -265,17 +261,11 @@
         accepted = np.random.randint(2)
         return pyabc.Particle(0, {}, 0.1, [], [], accepted)
 
-<<<<<<< HEAD
-    sample = sampler.sample_until_n_accepted(10, simulate_one, 0)
-    assert 10 == len(sample.get_accepted_population())
-    sampler.cleanup()
-=======
     sampler = RedisEvalParallelSamplerServerStarter(
         batch_size=3, workers=1, processes_per_worker=2)
     try:
         # id needs to be set
         sampler.set_analysis_id("ana_id")
->>>>>>> 1831aead
 
         sample = sampler.sample_until_n_accepted(10, simulate_one, 0)
         assert 10 == len(sample.get_accepted_population())
@@ -323,11 +313,6 @@
         sampler.shutdown()
 
 
-<<<<<<< HEAD
-    sample = sampler.sample_until_n_accepted(10, simulate_one, 0)
-    assert 10 == len(sample.get_accepted_population())
-    sampler.cleanup()
-=======
 def test_redis_continuous_analyses():
     """Test correct behavior of the redis server with multiple analyses."""
     sampler = RedisEvalParallelSamplerServerStarter()
@@ -373,5 +358,4 @@
         with pytest.raises(Exception):
             abc.run(max_nr_populations=3)
     finally:
-        sampler.shutdown()
->>>>>>> 1831aead
+        sampler.shutdown()