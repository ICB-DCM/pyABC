--- conflicted
+++ resolved
@@ -19,11 +19,7 @@
         y_data = y["data"]
         return abs(x_data - y_data)
 
-<<<<<<< HEAD
-    abc = ABCSMC(model, prior, distance)
-=======
     abc = ABCSMC(model, prior, distance, population_size=10)
->>>>>>> 6cec573b
     history = abc.new(db_path, {"data": 2.5}, gt_model=gt_model)
     run_id = history.id
     print("Run ID:", run_id)
