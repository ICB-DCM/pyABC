#!/bin/sh

# pip
python -m pip install --upgrade pip

# wheel
pip install wheel

# tox
pip install tox

# update apt package lists
sudo apt-get update

# optional dependencies
for par in "$@"
do
  case $par in
    base)
      # basic setup
      if [ "$(uname)" == "Darwin" ]; then
        # MacOS
        brew install redis
      else
        # Linux
        sudo apt-get install redis-server
      fi
    ;;

    R)
      # R environment
      if [ "$(uname)" == "Darwin" ]; then
        # MacOS
        brew install r
      else
        # Linux
<<<<<<< HEAD
        # install two helper packages we need
        sudo apt install --no-install-recommends software-properties-common dirmngr
        # add the signing key (by Michael Rutter) for these repos
        # To verify key, run gpg --show-keys /etc/apt/trusted.gpg.d/cran_ubuntu_key.asc
        # Fingerprint: E298A3A825C0D65DFD57CBB651716619E084DAB9
        wget -qO- https://cloud.r-project.org/bin/linux/ubuntu/marutter_pubkey.asc | sudo tee -a /etc/apt/trusted.gpg.d/cran_ubuntu_key.asc
        # add the R 4.0 repo from CRAN -- adjust 'focal' to 'groovy' or 'bionic' as needed
        sudo add-apt-repository "deb https://cloud.r-project.org/bin/linux/ubuntu $(lsb_release -cs)-cran40/"
	sudo apt install --no-install-recommends r-base
=======
        wget -qO- https://cloud.r-project.org/bin/linux/ubuntu/marutter_pubkey.asc | sudo gpg --dearmor -o /usr/share/keyrings/r-project.gpg
        echo "deb [signed-by=/usr/share/keyrings/r-project.gpg] https://cloud.r-project.org/bin/linux/ubuntu jammy-cran40/" | sudo tee -a /etc/apt/sources.list.d/r-project.list
        sudo apt-get update
        sudo apt-get install r-base
>>>>>>> 604a4437
      fi
    ;;

    amici)
      # AMICI dependencies
      sudo apt-get install swig libatlas-base-dev libhdf5-serial-dev
    ;;

    doc)
      # documentation
      sudo apt-get install pandoc
    ;;

    *)
      echo "Unknown argument" >&2
	  exit 1
    ;;

  esac
done<|MERGE_RESOLUTION|>--- conflicted
+++ resolved
@@ -34,22 +34,10 @@
         brew install r
       else
         # Linux
-<<<<<<< HEAD
-        # install two helper packages we need
-        sudo apt install --no-install-recommends software-properties-common dirmngr
-        # add the signing key (by Michael Rutter) for these repos
-        # To verify key, run gpg --show-keys /etc/apt/trusted.gpg.d/cran_ubuntu_key.asc
-        # Fingerprint: E298A3A825C0D65DFD57CBB651716619E084DAB9
-        wget -qO- https://cloud.r-project.org/bin/linux/ubuntu/marutter_pubkey.asc | sudo tee -a /etc/apt/trusted.gpg.d/cran_ubuntu_key.asc
-        # add the R 4.0 repo from CRAN -- adjust 'focal' to 'groovy' or 'bionic' as needed
-        sudo add-apt-repository "deb https://cloud.r-project.org/bin/linux/ubuntu $(lsb_release -cs)-cran40/"
-	sudo apt install --no-install-recommends r-base
-=======
         wget -qO- https://cloud.r-project.org/bin/linux/ubuntu/marutter_pubkey.asc | sudo gpg --dearmor -o /usr/share/keyrings/r-project.gpg
         echo "deb [signed-by=/usr/share/keyrings/r-project.gpg] https://cloud.r-project.org/bin/linux/ubuntu jammy-cran40/" | sudo tee -a /etc/apt/sources.list.d/r-project.list
         sudo apt-get update
         sudo apt-get install r-base
->>>>>>> 604a4437
       fi
     ;;
 
