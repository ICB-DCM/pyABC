.. _api_transition:

.. automodule:: pyabc.transition
   :members:
<<<<<<< HEAD
   :special-members: __init__,__call__
   :show-inheritance:
   :special-members: __init__, __call__
=======
   :special-members: __init__, __call__
   :show-inheritance:
>>>>>>> c9a50b83
<|MERGE_RESOLUTION|>--- conflicted
+++ resolved
@@ -2,11 +2,6 @@
 
 .. automodule:: pyabc.transition
    :members:
-<<<<<<< HEAD
-   :special-members: __init__,__call__
-   :show-inheritance:
-   :special-members: __init__, __call__
-=======
    :special-members: __init__, __call__
    :show-inheritance:
->>>>>>> c9a50b83
+   :special-members: __init__, __call__